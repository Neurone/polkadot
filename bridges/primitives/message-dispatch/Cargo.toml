--- conflicted
+++ resolved
@@ -12,13 +12,8 @@
 
 # Substrate Dependencies
 
-<<<<<<< HEAD
-frame-support = { git = "https://github.com/paritytech/substrate", branch = "polkadot-v0.9.1" , default-features = false }
-sp-std = { git = "https://github.com/paritytech/substrate", branch = "polkadot-v0.9.1" , default-features = false }
-=======
-frame-support = { git = "https://github.com/paritytech/substrate", default-features = false , branch = "polkadot-v0.9.2" }
-sp-std = { git = "https://github.com/paritytech/substrate", default-features = false , branch = "polkadot-v0.9.2" }
->>>>>>> f36bb820
+frame-support = { git = "https://github.com/paritytech/substrate", branch = "statemint" , default-features = false }
+sp-std = { git = "https://github.com/paritytech/substrate", branch = "statemint" , default-features = false }
 
 [features]
 default = ["std"]
