[package]
name = "bp-wococo"
description = "Primitives of Wococo runtime."
version = "0.1.0"
authors = ["Parity Technologies <admin@parity.io>"]
edition = "2018"
license = "GPL-3.0-or-later WITH Classpath-exception-2.0"

[dependencies]
parity-scale-codec = { version = "2.0.0", default-features = false, features = ["derive"] }

# Bridge Dependencies
bp-header-chain = { path = "../header-chain", default-features = false }
bp-messages = { path = "../messages", default-features = false }
bp-polkadot-core = { path = "../polkadot-core", default-features = false }
bp-runtime = { path = "../runtime", default-features = false }

# Substrate Based Dependencies
<<<<<<< HEAD
sp-api = { git = "https://github.com/paritytech/substrate", branch = "polkadot-v0.9.1" , default-features = false }
sp-runtime = { git = "https://github.com/paritytech/substrate", branch = "polkadot-v0.9.1", default-features = false }
sp-std = { git = "https://github.com/paritytech/substrate", branch = "polkadot-v0.9.1", default-features = false }
sp-version = { git = "https://github.com/paritytech/substrate", branch = "polkadot-v0.9.1", default-features = false }
=======
sp-api = { git = "https://github.com/paritytech/substrate", default-features = false , branch = "polkadot-v0.9.2" }
sp-runtime = { git = "https://github.com/paritytech/substrate", default-features = false , branch = "polkadot-v0.9.2" }
sp-std = { git = "https://github.com/paritytech/substrate", default-features = false , branch = "polkadot-v0.9.2" }
sp-version = { git = "https://github.com/paritytech/substrate", default-features = false , branch = "polkadot-v0.9.2" }
>>>>>>> f36bb820

[features]
default = ["std"]
std = [
	"bp-header-chain/std",
	"bp-messages/std",
	"bp-polkadot-core/std",
	"bp-runtime/std",
	"parity-scale-codec/std",
	"sp-api/std",
	"sp-runtime/std",
	"sp-std/std",
	"sp-version/std",
]<|MERGE_RESOLUTION|>--- conflicted
+++ resolved
@@ -16,17 +16,10 @@
 bp-runtime = { path = "../runtime", default-features = false }
 
 # Substrate Based Dependencies
-<<<<<<< HEAD
-sp-api = { git = "https://github.com/paritytech/substrate", branch = "polkadot-v0.9.1" , default-features = false }
-sp-runtime = { git = "https://github.com/paritytech/substrate", branch = "polkadot-v0.9.1", default-features = false }
-sp-std = { git = "https://github.com/paritytech/substrate", branch = "polkadot-v0.9.1", default-features = false }
-sp-version = { git = "https://github.com/paritytech/substrate", branch = "polkadot-v0.9.1", default-features = false }
-=======
-sp-api = { git = "https://github.com/paritytech/substrate", default-features = false , branch = "polkadot-v0.9.2" }
-sp-runtime = { git = "https://github.com/paritytech/substrate", default-features = false , branch = "polkadot-v0.9.2" }
-sp-std = { git = "https://github.com/paritytech/substrate", default-features = false , branch = "polkadot-v0.9.2" }
-sp-version = { git = "https://github.com/paritytech/substrate", default-features = false , branch = "polkadot-v0.9.2" }
->>>>>>> f36bb820
+sp-api = { git = "https://github.com/paritytech/substrate", branch = "statemint" , default-features = false }
+sp-runtime = { git = "https://github.com/paritytech/substrate", branch = "statemint", default-features = false }
+sp-std = { git = "https://github.com/paritytech/substrate", branch = "statemint", default-features = false }
+sp-version = { git = "https://github.com/paritytech/substrate", branch = "statemint", default-features = false }
 
 [features]
 default = ["std"]
