[package]
name = "millau-bridge-node"
description = "Substrate node compatible with Millau runtime"
version = "0.1.0"
authors = ["Parity Technologies <admin@parity.io>"]
edition = "2018"
build = "build.rs"
homepage = "https://substrate.dev"
repository = "https://github.com/paritytech/parity-bridges-common/"
license = "GPL-3.0-or-later WITH Classpath-exception-2.0"

[dependencies]
jsonrpc-core = "15.1.0"
structopt = "0.3.21"
serde_json = "1.0.59"

# Bridge dependencies

bp-messages = { path = "../../../primitives/messages" }
bp-millau= { path = "../../../primitives/chain-millau" }
bp-runtime = { path = "../../../primitives/runtime" }
millau-runtime = { path = "../runtime" }
pallet-bridge-messages = { path = "../../../modules/messages" }

# Substrate Dependencies

<<<<<<< HEAD
frame-benchmarking = { git = "https://github.com/paritytech/substrate", branch = "statemint" }
frame-benchmarking-cli = { git = "https://github.com/paritytech/substrate", branch = "statemint" }
node-inspect = { git = "https://github.com/paritytech/substrate", branch = "statemint" }
pallet-transaction-payment-rpc = { git = "https://github.com/paritytech/substrate", branch = "statemint" }
sc-basic-authorship = { git = "https://github.com/paritytech/substrate", branch = "statemint" }
sc-cli = { git = "https://github.com/paritytech/substrate", branch = "statemint", features = ["wasmtime"] }
sc-client-api = { git = "https://github.com/paritytech/substrate", branch = "statemint" }
sc-consensus = { git = "https://github.com/paritytech/substrate", branch = "statemint" }
sc-consensus-aura = { git = "https://github.com/paritytech/substrate", branch = "statemint" }
sc-executor = { git = "https://github.com/paritytech/substrate", branch = "statemint" }
sc-finality-grandpa = { git = "https://github.com/paritytech/substrate", branch = "statemint" }
sc-finality-grandpa-rpc = { git = "https://github.com/paritytech/substrate", branch = "statemint" }
sc-keystore = { git = "https://github.com/paritytech/substrate", branch = "statemint" }
sc-rpc = { git = "https://github.com/paritytech/substrate", branch = "statemint" }
sc-service = { git = "https://github.com/paritytech/substrate", branch = "statemint" }
sc-telemetry = { git = "https://github.com/paritytech/substrate", branch = "statemint" }
sc-transaction-pool = { git = "https://github.com/paritytech/substrate", branch = "statemint" }
sp-consensus = { git = "https://github.com/paritytech/substrate", branch = "statemint" }
sp-consensus-aura = { git = "https://github.com/paritytech/substrate", branch = "statemint" }
sp-core = { git = "https://github.com/paritytech/substrate", branch = "statemint" }
sp-finality-grandpa = { git = "https://github.com/paritytech/substrate", branch = "statemint" }
sp-inherents = { git = "https://github.com/paritytech/substrate", branch = "statemint" }
sp-runtime = { git = "https://github.com/paritytech/substrate", branch = "statemint" }
substrate-frame-rpc-system = { git = "https://github.com/paritytech/substrate", branch = "statemint" }
=======
frame-benchmarking = { git = "https://github.com/paritytech/substrate", branch = "master" }
frame-benchmarking-cli = { git = "https://github.com/paritytech/substrate", branch = "master" }
node-inspect = { git = "https://github.com/paritytech/substrate", branch = "master" }
pallet-transaction-payment-rpc = { git = "https://github.com/paritytech/substrate", branch = "master" }
sc-basic-authorship = { git = "https://github.com/paritytech/substrate", branch = "master" }
sc-cli = { git = "https://github.com/paritytech/substrate", branch = "master", features = ["wasmtime"] }
sc-client-api = { git = "https://github.com/paritytech/substrate", branch = "master" }
sc-consensus = { git = "https://github.com/paritytech/substrate", branch = "master" }
sc-consensus-aura = { git = "https://github.com/paritytech/substrate", branch = "master" }
sc-executor = { git = "https://github.com/paritytech/substrate", branch = "master" }
sc-finality-grandpa = { git = "https://github.com/paritytech/substrate", branch = "master" }
sc-finality-grandpa-rpc = { git = "https://github.com/paritytech/substrate", branch = "master" }
sc-keystore = { git = "https://github.com/paritytech/substrate", branch = "master" }
sc-rpc = { git = "https://github.com/paritytech/substrate", branch = "master" }
sc-service = { git = "https://github.com/paritytech/substrate", branch = "master" }
sc-telemetry = { git = "https://github.com/paritytech/substrate", branch = "master" }
sc-transaction-pool = { git = "https://github.com/paritytech/substrate", branch = "master" }
sp-consensus = { git = "https://github.com/paritytech/substrate", branch = "master" }
sp-consensus-aura = { git = "https://github.com/paritytech/substrate", branch = "master" }
sp-core = { git = "https://github.com/paritytech/substrate", branch = "master" }
sp-finality-grandpa = { git = "https://github.com/paritytech/substrate", branch = "master" }
sp-inherents = { git = "https://github.com/paritytech/substrate", branch = "master" }
sp-runtime = { git = "https://github.com/paritytech/substrate", branch = "master" }
sp-timestamp = { git = "https://github.com/paritytech/substrate", branch = "master" }
substrate-frame-rpc-system = { git = "https://github.com/paritytech/substrate", branch = "master" }
>>>>>>> 01882547

[build-dependencies]
substrate-build-script-utils = "3.0.0"
frame-benchmarking-cli = { git = "https://github.com/paritytech/substrate", branch = "statemint" }

[features]
default = []

# TODO: https://github.com/paritytech/parity-bridges-common/issues/390
# I've left the feature flag here to test our CI configuration
runtime-benchmarks = [
	# "millau-runtime/runtime-benchmarks",
]<|MERGE_RESOLUTION|>--- conflicted
+++ resolved
@@ -24,7 +24,6 @@
 
 # Substrate Dependencies
 
-<<<<<<< HEAD
 frame-benchmarking = { git = "https://github.com/paritytech/substrate", branch = "statemint" }
 frame-benchmarking-cli = { git = "https://github.com/paritytech/substrate", branch = "statemint" }
 node-inspect = { git = "https://github.com/paritytech/substrate", branch = "statemint" }
@@ -48,34 +47,8 @@
 sp-finality-grandpa = { git = "https://github.com/paritytech/substrate", branch = "statemint" }
 sp-inherents = { git = "https://github.com/paritytech/substrate", branch = "statemint" }
 sp-runtime = { git = "https://github.com/paritytech/substrate", branch = "statemint" }
+sp-timestamp = { git = "https://github.com/paritytech/substrate", branch = "statemint" }
 substrate-frame-rpc-system = { git = "https://github.com/paritytech/substrate", branch = "statemint" }
-=======
-frame-benchmarking = { git = "https://github.com/paritytech/substrate", branch = "master" }
-frame-benchmarking-cli = { git = "https://github.com/paritytech/substrate", branch = "master" }
-node-inspect = { git = "https://github.com/paritytech/substrate", branch = "master" }
-pallet-transaction-payment-rpc = { git = "https://github.com/paritytech/substrate", branch = "master" }
-sc-basic-authorship = { git = "https://github.com/paritytech/substrate", branch = "master" }
-sc-cli = { git = "https://github.com/paritytech/substrate", branch = "master", features = ["wasmtime"] }
-sc-client-api = { git = "https://github.com/paritytech/substrate", branch = "master" }
-sc-consensus = { git = "https://github.com/paritytech/substrate", branch = "master" }
-sc-consensus-aura = { git = "https://github.com/paritytech/substrate", branch = "master" }
-sc-executor = { git = "https://github.com/paritytech/substrate", branch = "master" }
-sc-finality-grandpa = { git = "https://github.com/paritytech/substrate", branch = "master" }
-sc-finality-grandpa-rpc = { git = "https://github.com/paritytech/substrate", branch = "master" }
-sc-keystore = { git = "https://github.com/paritytech/substrate", branch = "master" }
-sc-rpc = { git = "https://github.com/paritytech/substrate", branch = "master" }
-sc-service = { git = "https://github.com/paritytech/substrate", branch = "master" }
-sc-telemetry = { git = "https://github.com/paritytech/substrate", branch = "master" }
-sc-transaction-pool = { git = "https://github.com/paritytech/substrate", branch = "master" }
-sp-consensus = { git = "https://github.com/paritytech/substrate", branch = "master" }
-sp-consensus-aura = { git = "https://github.com/paritytech/substrate", branch = "master" }
-sp-core = { git = "https://github.com/paritytech/substrate", branch = "master" }
-sp-finality-grandpa = { git = "https://github.com/paritytech/substrate", branch = "master" }
-sp-inherents = { git = "https://github.com/paritytech/substrate", branch = "master" }
-sp-runtime = { git = "https://github.com/paritytech/substrate", branch = "master" }
-sp-timestamp = { git = "https://github.com/paritytech/substrate", branch = "master" }
-substrate-frame-rpc-system = { git = "https://github.com/paritytech/substrate", branch = "master" }
->>>>>>> 01882547
 
 [build-dependencies]
 substrate-build-script-utils = "3.0.0"
