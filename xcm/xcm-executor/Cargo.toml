[package]
authors = ["Parity Technologies <admin@parity.io>"]
edition = "2018"
name = "xcm-executor"
description = "An abstract and configurable XCM message executor."
version = "0.9.2"

[dependencies]
impl-trait-for-tuples = "0.2.0"
parity-scale-codec = { version = "2.0.0", default-features = false, features = ["derive"] }
xcm = { path = "..", default-features = false }
<<<<<<< HEAD
sp-std = { git = "https://github.com/paritytech/substrate", branch = "statemint", default-features = false }
sp-io = { git = "https://github.com/paritytech/substrate", branch = "statemint", default-features = false }
sp-arithmetic = { git = "https://github.com/paritytech/substrate", branch = "statemint", default-features = false }
sp-core = { git = "https://github.com/paritytech/substrate", branch = "statemint", default-features = false }
sp-runtime = { git = "https://github.com/paritytech/substrate", branch = "statemint", default-features = false }
frame-support = { git = "https://github.com/paritytech/substrate", branch = "statemint", default-features = false }
=======
sp-std = { git = "https://github.com/paritytech/substrate", default-features = false , branch = "polkadot-v0.9.2" }
sp-io = { git = "https://github.com/paritytech/substrate", default-features = false , branch = "polkadot-v0.9.2" }
sp-arithmetic = { git = "https://github.com/paritytech/substrate", default-features = false , branch = "polkadot-v0.9.2" }
sp-core = { git = "https://github.com/paritytech/substrate", default-features = false , branch = "polkadot-v0.9.2" }
sp-runtime = { git = "https://github.com/paritytech/substrate", default-features = false , branch = "polkadot-v0.9.2" }
frame-support = { git = "https://github.com/paritytech/substrate", default-features = false , branch = "polkadot-v0.9.2" }
>>>>>>> f36bb820
log = { version = "0.4.14", default-features = false }

[features]
default = ["std"]
std = [
	"parity-scale-codec/std",
	"xcm/std",
	"sp-std/std",
	"sp-io/std",
	"sp-arithmetic/std",
	"sp-core/std",
	"sp-runtime/std",
	"frame-support/std",
	"log/std",
]<|MERGE_RESOLUTION|>--- conflicted
+++ resolved
@@ -9,21 +9,12 @@
 impl-trait-for-tuples = "0.2.0"
 parity-scale-codec = { version = "2.0.0", default-features = false, features = ["derive"] }
 xcm = { path = "..", default-features = false }
-<<<<<<< HEAD
 sp-std = { git = "https://github.com/paritytech/substrate", branch = "statemint", default-features = false }
 sp-io = { git = "https://github.com/paritytech/substrate", branch = "statemint", default-features = false }
 sp-arithmetic = { git = "https://github.com/paritytech/substrate", branch = "statemint", default-features = false }
 sp-core = { git = "https://github.com/paritytech/substrate", branch = "statemint", default-features = false }
 sp-runtime = { git = "https://github.com/paritytech/substrate", branch = "statemint", default-features = false }
 frame-support = { git = "https://github.com/paritytech/substrate", branch = "statemint", default-features = false }
-=======
-sp-std = { git = "https://github.com/paritytech/substrate", default-features = false , branch = "polkadot-v0.9.2" }
-sp-io = { git = "https://github.com/paritytech/substrate", default-features = false , branch = "polkadot-v0.9.2" }
-sp-arithmetic = { git = "https://github.com/paritytech/substrate", default-features = false , branch = "polkadot-v0.9.2" }
-sp-core = { git = "https://github.com/paritytech/substrate", default-features = false , branch = "polkadot-v0.9.2" }
-sp-runtime = { git = "https://github.com/paritytech/substrate", default-features = false , branch = "polkadot-v0.9.2" }
-frame-support = { git = "https://github.com/paritytech/substrate", default-features = false , branch = "polkadot-v0.9.2" }
->>>>>>> f36bb820
 log = { version = "0.4.14", default-features = false }
 
 [features]
