--- conflicted
+++ resolved
@@ -5,13 +5,8 @@
 edition = "2018"
 
 [dependencies]
-<<<<<<< HEAD
 sp-application-crypto = { git = "https://github.com/paritytech/substrate", branch = "statemint" }
 sp-keystore = { git = "https://github.com/paritytech/substrate", branch = "statemint" }
-=======
-sp-application-crypto = { git = "https://github.com/paritytech/substrate", branch = "polkadot-v0.9.2" }
-sp-keystore = { git = "https://github.com/paritytech/substrate", branch = "polkadot-v0.9.2" }
->>>>>>> f36bb820
 
 polkadot-node-network-protocol = { path = "../protocol" }
 polkadot-node-subsystem = { path = "../../subsystem" }
@@ -22,9 +17,9 @@
 tracing = "0.1.25"
 
 [dev-dependencies]
-sp-core = { git = "https://github.com/paritytech/substrate", features = ["std"] , branch = "polkadot-v0.9.2" }
-sp-keyring = { git = "https://github.com/paritytech/substrate", branch = "polkadot-v0.9.2" }
-sc-keystore = { git = "https://github.com/paritytech/substrate", branch = "polkadot-v0.9.2" }
+sp-core = { git = "https://github.com/paritytech/substrate", features = ["std"] , branch = "statemint" }
+sp-keyring = { git = "https://github.com/paritytech/substrate", branch = "statemint" }
+sc-keystore = { git = "https://github.com/paritytech/substrate", branch = "statemint" }
 
 polkadot-node-subsystem-test-helpers = { path = "../../subsystem-test-helpers" }
 
