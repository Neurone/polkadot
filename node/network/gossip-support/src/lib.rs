// Copyright 2021 Parity Technologies (UK) Ltd.
// This file is part of Polkadot.

// Polkadot is free software: you can redistribute it and/or modify
// it under the terms of the GNU General Public License as published by
// the Free Software Foundation, either version 3 of the License, or
// (at your option) any later version.

// Polkadot is distributed in the hope that it will be useful,
// but WITHOUT ANY WARRANTY; without even the implied warranty of
// MERCHANTABILITY or FITNESS FOR A PARTICULAR PURPOSE.  See the
// GNU General Public License for more details.

// You should have received a copy of the GNU General Public License
// along with Polkadot.  If not, see <http://www.gnu.org/licenses/>.

//! This subsystem is responsible for keeping track of session changes
//! and issuing a connection request to the validators relevant to
//! the gossiping subsystems on every new session.

#[cfg(test)]
mod tests;

use futures::{channel::oneshot, FutureExt as _};
use polkadot_node_subsystem::{
	messages::{
		AllMessages, GossipSupportMessage, NetworkBridgeMessage,
	},
	ActiveLeavesUpdate, FromOverseer, OverseerSignal,
	Subsystem, SpawnedSubsystem, SubsystemContext,
};
use polkadot_node_subsystem_util as util;
use polkadot_primitives::v1::{
	Hash, SessionIndex, AuthorityDiscoveryId,
};
use polkadot_node_network_protocol::peer_set::PeerSet;
use sp_keystore::{CryptoStore, SyncCryptoStorePtr};
use sp_application_crypto::{Public, AppKey};

const LOG_TARGET: &str = "parachain::gossip-support";

/// The Gossip Support subsystem.
pub struct GossipSupport {
	keystore: SyncCryptoStorePtr,
}

#[derive(Default)]
struct State {
	last_session_index: Option<SessionIndex>,
	force_request: bool,
}

impl GossipSupport {
	/// Create a new instance of the [`GossipSupport`] subsystem.
	pub fn new(keystore: SyncCryptoStorePtr) -> Self {
		Self {
			keystore,
		}
	}

	async fn run<Context>(self, ctx: Context)
	where
		Context: SubsystemContext<Message = GossipSupportMessage>,
	{
		let mut state = State::default();
		self.run_inner(ctx, &mut state).await;
	}

	async fn run_inner<Context>(self, mut ctx: Context, state: &mut State)
	where
		Context: SubsystemContext<Message = GossipSupportMessage>,
	{
		let Self { keystore } = self;
		loop {
			let message = match ctx.recv().await {
				Ok(message) => message,
				Err(e) => {
					tracing::debug!(
						target: LOG_TARGET,
						err = ?e,
						"Failed to receive a message from Overseer, exiting"
					);
					return;
				},
			};
			match message {
				FromOverseer::Communication { .. } => {},
				FromOverseer::Signal(OverseerSignal::ActiveLeaves(ActiveLeavesUpdate {
					activated,
					..
				})) => {
					tracing::trace!(target: LOG_TARGET, "active leaves signal");

					let leaves = activated.into_iter().map(|a| a.hash);
					if let Err(e) = state.handle_active_leaves(&mut ctx, &keystore, leaves).await {
						tracing::debug!(target: LOG_TARGET, error = ?e);
					}
				}
				FromOverseer::Signal(OverseerSignal::BlockFinalized(_hash, _number)) => {},
				FromOverseer::Signal(OverseerSignal::Conclude) => {
					return;
				}
			}
		}
	}
}

async fn determine_relevant_authorities(
	ctx: &mut impl SubsystemContext,
	relay_parent: Hash,
) -> Result<Vec<AuthorityDiscoveryId>, util::Error> {
	let authorities = util::request_authorities(relay_parent, ctx.sender()).await.await??;
	tracing::debug!(
		target: LOG_TARGET,
		authority_count = ?authorities.len(),
		"Determined relevant authorities"
	);
	Ok(authorities)
}

/// Return an error if we're not a validator in the given set (do not have keys).
async fn ensure_i_am_an_authority(
	keystore: &SyncCryptoStorePtr,
	authorities: &[AuthorityDiscoveryId],
) -> Result<(), util::Error> {
	for v in authorities {
		if CryptoStore::has_keys(&**keystore, &[(v.to_raw_vec(), AuthorityDiscoveryId::ID)])
			.await
		{
			return Ok(());
		}
	}
	Err(util::Error::NotAValidator)
}

/// A helper function for making a `ConnectToValidators` request.
pub async fn connect_to_authorities(
	ctx: &mut impl SubsystemContext,
	validator_ids: Vec<AuthorityDiscoveryId>,
	peer_set: PeerSet,
) -> oneshot::Receiver<usize> {
	let (failed, failed_rx) = oneshot::channel();
	ctx.send_message(AllMessages::NetworkBridge(
		NetworkBridgeMessage::ConnectToValidators {
			validator_ids,
			peer_set,
			failed,
		}
	)).await;
	failed_rx
}

impl State {
	/// 1. Determine if the current session index has changed.
	/// 2. If it has, determine relevant validators
	///    and issue a connection request.
	async fn handle_active_leaves(
		&mut self,
		ctx: &mut impl SubsystemContext,
		keystore: &SyncCryptoStorePtr,
		leaves: impl Iterator<Item = Hash>,
	) -> Result<(), util::Error> {
		for leaf in leaves {
			let current_index = util::request_session_index_for_child(leaf, ctx.sender()).await.await??;
			let maybe_new_session = match self.last_session_index {
<<<<<<< HEAD
				Some(i) if i >= current_index => None,
=======
				Some(i) if current_index <= i && !self.force_request => None,
>>>>>>> f36bb820
				_ => Some((current_index, leaf)),
			};

			if let Some((new_session, relay_parent)) = maybe_new_session {
				tracing::debug!(target: LOG_TARGET, %new_session, "New session detected");
				let authorities = determine_relevant_authorities(ctx, relay_parent).await?;
				ensure_i_am_an_authority(keystore, &authorities).await?;
				let num = authorities.len();
				tracing::debug!(target: LOG_TARGET, %num, "Issuing a connection request");

				let failures = connect_to_authorities(
					ctx,
					authorities,
					PeerSet::Validation,
				).await;

				// we await for the request to be processed
				// this is fine, it should take much less time than one session
				let failures = failures.await.unwrap_or(num);

				self.last_session_index = Some(new_session);
				// issue another request if at least a third of the authorities were not resolved
				self.force_request = failures >= num / 3;
			}
		}

		Ok(())
	}
}

impl<Context> Subsystem<Context> for GossipSupport
where
	Context: SubsystemContext<Message = GossipSupportMessage> + Sync + Send,
{
	fn start(self, ctx: Context) -> SpawnedSubsystem {
		let future = self.run(ctx)
			.map(|_| Ok(()))
			.boxed();

		SpawnedSubsystem {
			name: "gossip-support-subsystem",
			future,
		}
	}
}<|MERGE_RESOLUTION|>--- conflicted
+++ resolved
@@ -163,11 +163,7 @@
 		for leaf in leaves {
 			let current_index = util::request_session_index_for_child(leaf, ctx.sender()).await.await??;
 			let maybe_new_session = match self.last_session_index {
-<<<<<<< HEAD
-				Some(i) if i >= current_index => None,
-=======
 				Some(i) if current_index <= i && !self.force_request => None,
->>>>>>> f36bb820
 				_ => Some((current_index, leaf)),
 			};
 
