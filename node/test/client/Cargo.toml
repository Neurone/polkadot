[package]
name = "polkadot-test-client"
version = "0.9.2"
authors = ["Parity Technologies <admin@parity.io>"]
edition = "2018"

[dependencies]
parity-scale-codec = { version = "2.0.0", default-features = false, features = ["derive"] }

# Polkadot dependencies
polkadot-test-runtime = { path = "../../../runtime/test-runtime" }
polkadot-test-service = { path = "../service" }
polkadot-primitives = { path = "../../../primitives" }
polkadot-node-subsystem = { path = "../../subsystem" }

# Substrate dependencies
<<<<<<< HEAD
substrate-test-client = { git = "https://github.com/paritytech/substrate", branch = "statemint" }
sc-service = { git = "https://github.com/paritytech/substrate", branch = "statemint" }
sc-block-builder = { git = "https://github.com/paritytech/substrate", branch = "statemint" }
sc-consensus = { git = "https://github.com/paritytech/substrate", branch = "statemint" }
sp-blockchain = { git = "https://github.com/paritytech/substrate", branch = "statemint" }
sp-runtime = { git = "https://github.com/paritytech/substrate", branch = "statemint" }
sp-inherents = { git = "https://github.com/paritytech/substrate", branch = "statemint" }
sp-core = { git = "https://github.com/paritytech/substrate", branch = "statemint" }
sp-api = { git = "https://github.com/paritytech/substrate", branch = "statemint" }
sp-timestamp = { git = "https://github.com/paritytech/substrate", branch = "statemint" }
sp-consensus = { git = "https://github.com/paritytech/substrate", branch = "statemint" }
sp-consensus-babe = { git = "https://github.com/paritytech/substrate", branch = "statemint" }
sp-state-machine = { git = "https://github.com/paritytech/substrate", branch = "statemint" }

[dev-dependencies]
sp-keyring = { git = "https://github.com/paritytech/substrate", branch = "statemint" }
=======
substrate-test-client = { git = "https://github.com/paritytech/substrate", branch = "polkadot-v0.9.2" }
sc-service = { git = "https://github.com/paritytech/substrate", branch = "polkadot-v0.9.2" }
sc-block-builder = { git = "https://github.com/paritytech/substrate", branch = "polkadot-v0.9.2" }
sc-consensus = { git = "https://github.com/paritytech/substrate", branch = "polkadot-v0.9.2" }
sp-blockchain = { git = "https://github.com/paritytech/substrate", branch = "polkadot-v0.9.2" }
sp-runtime = { git = "https://github.com/paritytech/substrate", branch = "polkadot-v0.9.2" }
sp-inherents = { git = "https://github.com/paritytech/substrate", branch = "polkadot-v0.9.2" }
sp-core = { git = "https://github.com/paritytech/substrate", branch = "polkadot-v0.9.2" }
sp-api = { git = "https://github.com/paritytech/substrate", branch = "polkadot-v0.9.2" }
sp-timestamp = { git = "https://github.com/paritytech/substrate", branch = "polkadot-v0.9.2" }
sp-consensus = { git = "https://github.com/paritytech/substrate", branch = "polkadot-v0.9.2" }
sp-consensus-babe = { git = "https://github.com/paritytech/substrate", branch = "polkadot-v0.9.2" }
sp-state-machine = { git = "https://github.com/paritytech/substrate", branch = "polkadot-v0.9.2" }

[dev-dependencies]
sp-keyring = { git = "https://github.com/paritytech/substrate", branch = "polkadot-v0.9.2" }
>>>>>>> f36bb820
futures = "0.3.12"<|MERGE_RESOLUTION|>--- conflicted
+++ resolved
@@ -14,7 +14,6 @@
 polkadot-node-subsystem = { path = "../../subsystem" }
 
 # Substrate dependencies
-<<<<<<< HEAD
 substrate-test-client = { git = "https://github.com/paritytech/substrate", branch = "statemint" }
 sc-service = { git = "https://github.com/paritytech/substrate", branch = "statemint" }
 sc-block-builder = { git = "https://github.com/paritytech/substrate", branch = "statemint" }
@@ -31,22 +30,4 @@
 
 [dev-dependencies]
 sp-keyring = { git = "https://github.com/paritytech/substrate", branch = "statemint" }
-=======
-substrate-test-client = { git = "https://github.com/paritytech/substrate", branch = "polkadot-v0.9.2" }
-sc-service = { git = "https://github.com/paritytech/substrate", branch = "polkadot-v0.9.2" }
-sc-block-builder = { git = "https://github.com/paritytech/substrate", branch = "polkadot-v0.9.2" }
-sc-consensus = { git = "https://github.com/paritytech/substrate", branch = "polkadot-v0.9.2" }
-sp-blockchain = { git = "https://github.com/paritytech/substrate", branch = "polkadot-v0.9.2" }
-sp-runtime = { git = "https://github.com/paritytech/substrate", branch = "polkadot-v0.9.2" }
-sp-inherents = { git = "https://github.com/paritytech/substrate", branch = "polkadot-v0.9.2" }
-sp-core = { git = "https://github.com/paritytech/substrate", branch = "polkadot-v0.9.2" }
-sp-api = { git = "https://github.com/paritytech/substrate", branch = "polkadot-v0.9.2" }
-sp-timestamp = { git = "https://github.com/paritytech/substrate", branch = "polkadot-v0.9.2" }
-sp-consensus = { git = "https://github.com/paritytech/substrate", branch = "polkadot-v0.9.2" }
-sp-consensus-babe = { git = "https://github.com/paritytech/substrate", branch = "polkadot-v0.9.2" }
-sp-state-machine = { git = "https://github.com/paritytech/substrate", branch = "polkadot-v0.9.2" }
-
-[dev-dependencies]
-sp-keyring = { git = "https://github.com/paritytech/substrate", branch = "polkadot-v0.9.2" }
->>>>>>> f36bb820
 futures = "0.3.12"