[package]
name = "polkadot-test-service"
version = "0.9.2"
authors = ["Parity Technologies <admin@parity.io>"]
edition = "2018"

[dependencies]
futures = "0.3.12"
futures01 = { package = "futures", version = "0.1.29" }
hex = "0.4.2"
tracing = "0.1.25"
rand = "0.8.3"
tempfile = "3.2.0"

# Polkadot dependencies
polkadot-overseer = { path = "../../overseer" }
polkadot-primitives = { path = "../../../primitives" }
polkadot-parachain = { path = "../../../parachain" }
polkadot-rpc = { path = "../../../rpc" }
polkadot-runtime-common = { path = "../../../runtime/common" }
polkadot-service = { path = "../../service" }
polkadot-node-subsystem = { path = "../../subsystem" }
polkadot-node-primitives = { path = "../../primitives" }
polkadot-test-runtime = { path = "../../../runtime/test-runtime" }
polkadot-runtime-parachains = { path = "../../../runtime/parachains" }

# Substrate dependencies
<<<<<<< HEAD
sp-authority-discovery = { git = "https://github.com/paritytech/substrate", branch = "statemint" }
sc-authority-discovery = { git = "https://github.com/paritytech/substrate", branch = "statemint" }
babe = { package = "sc-consensus-babe", git = "https://github.com/paritytech/substrate", branch = "statemint" }
babe-primitives = { package = "sp-consensus-babe", git = "https://github.com/paritytech/substrate", branch = "statemint" }
consensus_common = { package = "sp-consensus", git = "https://github.com/paritytech/substrate", branch = "statemint" }
frame-benchmarking = { git = "https://github.com/paritytech/substrate", branch = "statemint" }
frame-system = { git = "https://github.com/paritytech/substrate", branch = "statemint" }
grandpa = { package = "sc-finality-grandpa", git = "https://github.com/paritytech/substrate", branch = "statemint" }
grandpa_primitives = { package = "sp-finality-grandpa", git = "https://github.com/paritytech/substrate", branch = "statemint" }
inherents = { package = "sp-inherents", git = "https://github.com/paritytech/substrate", branch = "statemint" }
pallet-staking = { git = "https://github.com/paritytech/substrate", branch = "statemint" }
pallet-balances = { git = "https://github.com/paritytech/substrate", branch = "statemint" }
pallet-transaction-payment = { git = "https://github.com/paritytech/substrate", branch = "statemint" }
sc-chain-spec = { git = "https://github.com/paritytech/substrate", branch = "statemint" }
sc-cli = { git = "https://github.com/paritytech/substrate", branch = "statemint" }
sc-client-api = { git = "https://github.com/paritytech/substrate", branch = "statemint" }
sc-consensus = { git = "https://github.com/paritytech/substrate", branch = "statemint" }
sc-executor = { git = "https://github.com/paritytech/substrate", branch = "statemint" }
sc-network = { git = "https://github.com/paritytech/substrate", branch = "statemint" }
sc-tracing = { git = "https://github.com/paritytech/substrate", branch = "statemint" }
sc-transaction-pool = { git = "https://github.com/paritytech/substrate", branch = "statemint" }
service = { package = "sc-service", git = "https://github.com/paritytech/substrate", branch = "statemint", default-features = false }
sp-arithmetic = { git = "https://github.com/paritytech/substrate", branch = "statemint" }
sp-blockchain = { git = "https://github.com/paritytech/substrate", branch = "statemint" }
sp-core = { git = "https://github.com/paritytech/substrate", branch = "statemint" }
sp-keyring = { git = "https://github.com/paritytech/substrate", branch = "statemint" }
sp-runtime = { git = "https://github.com/paritytech/substrate", branch = "statemint" }
sp-state-machine = { git = "https://github.com/paritytech/substrate", branch = "statemint" }
substrate-test-client = { git = "https://github.com/paritytech/substrate", branch = "statemint" }

[dev-dependencies]
pallet-balances = { git = "https://github.com/paritytech/substrate", branch = "statemint", default-features = false }
serde_json = "1.0.61"
substrate-test-utils = { git = "https://github.com/paritytech/substrate", branch = "statemint" }
=======
sp-authority-discovery = { git = "https://github.com/paritytech/substrate", branch = "polkadot-v0.9.2" }
sc-authority-discovery = { git = "https://github.com/paritytech/substrate", branch = "polkadot-v0.9.2" }
babe = { package = "sc-consensus-babe", git = "https://github.com/paritytech/substrate", branch = "polkadot-v0.9.2" }
babe-primitives = { package = "sp-consensus-babe", git = "https://github.com/paritytech/substrate", branch = "polkadot-v0.9.2" }
consensus_common = { package = "sp-consensus", git = "https://github.com/paritytech/substrate", branch = "polkadot-v0.9.2" }
frame-benchmarking = { git = "https://github.com/paritytech/substrate", branch = "polkadot-v0.9.2" }
frame-system = { git = "https://github.com/paritytech/substrate", branch = "polkadot-v0.9.2" }
grandpa = { package = "sc-finality-grandpa", git = "https://github.com/paritytech/substrate", branch = "polkadot-v0.9.2" }
grandpa_primitives = { package = "sp-finality-grandpa", git = "https://github.com/paritytech/substrate", branch = "polkadot-v0.9.2" }
inherents = { package = "sp-inherents", git = "https://github.com/paritytech/substrate", branch = "polkadot-v0.9.2" }
pallet-staking = { git = "https://github.com/paritytech/substrate", branch = "polkadot-v0.9.2" }
pallet-balances = { git = "https://github.com/paritytech/substrate", branch = "polkadot-v0.9.2" }
pallet-transaction-payment = { git = "https://github.com/paritytech/substrate", branch = "polkadot-v0.9.2" }
sc-chain-spec = { git = "https://github.com/paritytech/substrate", branch = "polkadot-v0.9.2" }
sc-cli = { git = "https://github.com/paritytech/substrate", branch = "polkadot-v0.9.2" }
sc-client-api = { git = "https://github.com/paritytech/substrate", branch = "polkadot-v0.9.2" }
sc-consensus = { git = "https://github.com/paritytech/substrate", branch = "polkadot-v0.9.2" }
sc-executor = { git = "https://github.com/paritytech/substrate", branch = "polkadot-v0.9.2" }
sc-network = { git = "https://github.com/paritytech/substrate", branch = "polkadot-v0.9.2" }
sc-tracing = { git = "https://github.com/paritytech/substrate", branch = "polkadot-v0.9.2" }
sc-transaction-pool = { git = "https://github.com/paritytech/substrate", branch = "polkadot-v0.9.2" }
service = { package = "sc-service", git = "https://github.com/paritytech/substrate", default-features = false , branch = "polkadot-v0.9.2" }
sp-arithmetic = { git = "https://github.com/paritytech/substrate", branch = "polkadot-v0.9.2" }
sp-blockchain = { git = "https://github.com/paritytech/substrate", branch = "polkadot-v0.9.2" }
sp-core = { git = "https://github.com/paritytech/substrate", branch = "polkadot-v0.9.2" }
sp-keyring = { git = "https://github.com/paritytech/substrate", branch = "polkadot-v0.9.2" }
sp-runtime = { git = "https://github.com/paritytech/substrate", branch = "polkadot-v0.9.2" }
sp-state-machine = { git = "https://github.com/paritytech/substrate", branch = "polkadot-v0.9.2" }
substrate-test-client = { git = "https://github.com/paritytech/substrate", branch = "polkadot-v0.9.2" }

[dev-dependencies]
pallet-balances = { git = "https://github.com/paritytech/substrate", default-features = false , branch = "polkadot-v0.9.2" }
serde_json = "1.0.61"
substrate-test-utils = { git = "https://github.com/paritytech/substrate", branch = "polkadot-v0.9.2" }
>>>>>>> f36bb820
tokio = { version = "0.2", features = ["macros"] }<|MERGE_RESOLUTION|>--- conflicted
+++ resolved
@@ -25,7 +25,6 @@
 polkadot-runtime-parachains = { path = "../../../runtime/parachains" }
 
 # Substrate dependencies
-<<<<<<< HEAD
 sp-authority-discovery = { git = "https://github.com/paritytech/substrate", branch = "statemint" }
 sc-authority-discovery = { git = "https://github.com/paritytech/substrate", branch = "statemint" }
 babe = { package = "sc-consensus-babe", git = "https://github.com/paritytech/substrate", branch = "statemint" }
@@ -60,40 +59,4 @@
 pallet-balances = { git = "https://github.com/paritytech/substrate", branch = "statemint", default-features = false }
 serde_json = "1.0.61"
 substrate-test-utils = { git = "https://github.com/paritytech/substrate", branch = "statemint" }
-=======
-sp-authority-discovery = { git = "https://github.com/paritytech/substrate", branch = "polkadot-v0.9.2" }
-sc-authority-discovery = { git = "https://github.com/paritytech/substrate", branch = "polkadot-v0.9.2" }
-babe = { package = "sc-consensus-babe", git = "https://github.com/paritytech/substrate", branch = "polkadot-v0.9.2" }
-babe-primitives = { package = "sp-consensus-babe", git = "https://github.com/paritytech/substrate", branch = "polkadot-v0.9.2" }
-consensus_common = { package = "sp-consensus", git = "https://github.com/paritytech/substrate", branch = "polkadot-v0.9.2" }
-frame-benchmarking = { git = "https://github.com/paritytech/substrate", branch = "polkadot-v0.9.2" }
-frame-system = { git = "https://github.com/paritytech/substrate", branch = "polkadot-v0.9.2" }
-grandpa = { package = "sc-finality-grandpa", git = "https://github.com/paritytech/substrate", branch = "polkadot-v0.9.2" }
-grandpa_primitives = { package = "sp-finality-grandpa", git = "https://github.com/paritytech/substrate", branch = "polkadot-v0.9.2" }
-inherents = { package = "sp-inherents", git = "https://github.com/paritytech/substrate", branch = "polkadot-v0.9.2" }
-pallet-staking = { git = "https://github.com/paritytech/substrate", branch = "polkadot-v0.9.2" }
-pallet-balances = { git = "https://github.com/paritytech/substrate", branch = "polkadot-v0.9.2" }
-pallet-transaction-payment = { git = "https://github.com/paritytech/substrate", branch = "polkadot-v0.9.2" }
-sc-chain-spec = { git = "https://github.com/paritytech/substrate", branch = "polkadot-v0.9.2" }
-sc-cli = { git = "https://github.com/paritytech/substrate", branch = "polkadot-v0.9.2" }
-sc-client-api = { git = "https://github.com/paritytech/substrate", branch = "polkadot-v0.9.2" }
-sc-consensus = { git = "https://github.com/paritytech/substrate", branch = "polkadot-v0.9.2" }
-sc-executor = { git = "https://github.com/paritytech/substrate", branch = "polkadot-v0.9.2" }
-sc-network = { git = "https://github.com/paritytech/substrate", branch = "polkadot-v0.9.2" }
-sc-tracing = { git = "https://github.com/paritytech/substrate", branch = "polkadot-v0.9.2" }
-sc-transaction-pool = { git = "https://github.com/paritytech/substrate", branch = "polkadot-v0.9.2" }
-service = { package = "sc-service", git = "https://github.com/paritytech/substrate", default-features = false , branch = "polkadot-v0.9.2" }
-sp-arithmetic = { git = "https://github.com/paritytech/substrate", branch = "polkadot-v0.9.2" }
-sp-blockchain = { git = "https://github.com/paritytech/substrate", branch = "polkadot-v0.9.2" }
-sp-core = { git = "https://github.com/paritytech/substrate", branch = "polkadot-v0.9.2" }
-sp-keyring = { git = "https://github.com/paritytech/substrate", branch = "polkadot-v0.9.2" }
-sp-runtime = { git = "https://github.com/paritytech/substrate", branch = "polkadot-v0.9.2" }
-sp-state-machine = { git = "https://github.com/paritytech/substrate", branch = "polkadot-v0.9.2" }
-substrate-test-client = { git = "https://github.com/paritytech/substrate", branch = "polkadot-v0.9.2" }
-
-[dev-dependencies]
-pallet-balances = { git = "https://github.com/paritytech/substrate", default-features = false , branch = "polkadot-v0.9.2" }
-serde_json = "1.0.61"
-substrate-test-utils = { git = "https://github.com/paritytech/substrate", branch = "polkadot-v0.9.2" }
->>>>>>> f36bb820
 tokio = { version = "0.2", features = ["macros"] }