// Copyright 2017-2020 Parity Technologies (UK) Ltd.
// This file is part of Polkadot.

// Polkadot is free software: you can redistribute it and/or modify
// it under the terms of the GNU General Public License as published by
// the Free Software Foundation, either version 3 of the License, or
// (at your option) any later version.

// Polkadot is distributed in the hope that it will be useful,
// but WITHOUT ANY WARRANTY; without even the implied warranty of
// MERCHANTABILITY or FITNESS FOR A PARTICULAR PURPOSE.  See the
// GNU General Public License for more details.

// You should have received a copy of the GNU General Public License
// along with Polkadot.  If not, see <http://www.gnu.org/licenses/>.

//! Polkadot service. Specialized wrapper over substrate service.

#![deny(unused_results)]

pub mod chain_spec;
mod grandpa_support;
mod client;
mod parachains_db;

#[cfg(feature = "full-node")]
use {
	std::time::Duration,
	tracing::info,
	polkadot_network_bridge::RequestMultiplexer,
	polkadot_node_core_av_store::Config as AvailabilityConfig,
	polkadot_node_core_av_store::Error as AvailabilityError,
	polkadot_node_core_approval_voting::Config as ApprovalVotingConfig,
	polkadot_node_core_candidate_validation::Config as CandidateValidationConfig,
	polkadot_overseer::{AllSubsystems, BlockInfo, Overseer, OverseerHandler},
	polkadot_primitives::v1::ParachainHost,
	sc_authority_discovery::Service as AuthorityDiscoveryService,
	sp_authority_discovery::AuthorityDiscoveryApi,
	sp_blockchain::HeaderBackend,
	sp_trie::PrefixedMemoryDB,
	sc_client_api::{AuxStore, ExecutorProvider},
	sc_keystore::LocalKeystore,
	sp_consensus_babe::BabeApi,
	grandpa::{self, FinalityProofProvider as GrandpaFinalityProofProvider},
	beefy_primitives::ecdsa::AuthoritySignature as BeefySignature,
	sp_runtime::traits::Header as HeaderT,
};

use sp_core::traits::SpawnNamed;

use polkadot_subsystem::jaeger;

use std::sync::Arc;

use prometheus_endpoint::Registry;
use sc_executor::native_executor_instance;
use service::RpcHandlers;
use telemetry::{Telemetry, TelemetryWorker, TelemetryWorkerHandle};

pub use self::client::{AbstractClient, Client, ClientHandle, ExecuteWithClient, RuntimeApiCollection};
pub use chain_spec::{PolkadotChainSpec, KusamaChainSpec, WestendChainSpec, RococoChainSpec};
pub use consensus_common::{Proposal, SelectChain, BlockImport, block_validation::Chain};
pub use polkadot_primitives::v1::{Block, BlockId, CollatorPair, Hash, Id as ParaId};
pub use sc_client_api::{Backend, ExecutionStrategy, CallExecutor};
pub use sc_consensus::LongestChain;
pub use sc_executor::NativeExecutionDispatch;
pub use service::{
	Role, PruningMode, TransactionPoolOptions, Error as SubstrateServiceError, RuntimeGenesis,
	TFullClient, TLightClient, TFullBackend, TLightBackend, TFullCallExecutor, TLightCallExecutor,
	Configuration, ChainSpec, TaskManager,
};
pub use service::config::{DatabaseConfig, PrometheusConfig};
pub use sp_api::{ApiRef, Core as CoreApi, ConstructRuntimeApi, ProvideRuntimeApi, StateBackend};
pub use sp_runtime::traits::{DigestFor, HashFor, NumberFor, Block as BlockT, self as runtime_traits, BlakeTwo256};

pub use kusama_runtime;
pub use polkadot_runtime;
pub use rococo_runtime;
pub use westend_runtime;

/// The maximum number of active leaves we forward to the [`Overseer`] on startup.
const MAX_ACTIVE_LEAVES: usize = 4;

native_executor_instance!(
	pub PolkadotExecutor,
	polkadot_runtime::api::dispatch,
	polkadot_runtime::native_version,
	frame_benchmarking::benchmarking::HostFunctions,
);

native_executor_instance!(
	pub KusamaExecutor,
	kusama_runtime::api::dispatch,
	kusama_runtime::native_version,
	frame_benchmarking::benchmarking::HostFunctions,
);

native_executor_instance!(
	pub WestendExecutor,
	westend_runtime::api::dispatch,
	westend_runtime::native_version,
	frame_benchmarking::benchmarking::HostFunctions,
);

native_executor_instance!(
	pub RococoExecutor,
	rococo_runtime::api::dispatch,
	rococo_runtime::native_version,
	frame_benchmarking::benchmarking::HostFunctions,
);

#[derive(thiserror::Error, Debug)]
pub enum Error {
	#[error(transparent)]
	Io(#[from] std::io::Error),

	#[error(transparent)]
	AddrFormatInvalid(#[from] std::net::AddrParseError),

	#[error(transparent)]
	Sub(#[from] SubstrateServiceError),

	#[error(transparent)]
	Blockchain(#[from] sp_blockchain::Error),

	#[error(transparent)]
	Consensus(#[from] consensus_common::Error),

	#[error("Failed to create an overseer")]
	Overseer(#[from] polkadot_overseer::SubsystemError),

	#[error(transparent)]
	Prometheus(#[from] prometheus_endpoint::PrometheusError),

	#[error(transparent)]
	Telemetry(#[from] telemetry::Error),

	#[error(transparent)]
	Jaeger(#[from] polkadot_subsystem::jaeger::JaegerError),

	#[cfg(feature = "full-node")]
	#[error(transparent)]
	Availability(#[from] AvailabilityError),

	#[error("Authorities require the real overseer implementation")]
	AuthoritiesRequireRealOverseer,

	#[cfg(feature = "full-node")]
	#[error("Creating a custom database is required for validators")]
	DatabasePathRequired,
}

/// Can be called for a `Configuration` to identify which network the configuration targets.
pub trait IdentifyVariant {
	/// Returns if this is a configuration for the `Kusama` network.
	fn is_kusama(&self) -> bool;

	/// Returns if this is a configuration for the `Westend` network.
	fn is_westend(&self) -> bool;

	/// Returns if this is a configuration for the `Rococo` network.
	fn is_rococo(&self) -> bool;

	/// Returns if this is a configuration for the `Wococo` test network.
	fn is_wococo(&self) -> bool;

	/// Returns true if this configuration is for a development network.
	fn is_dev(&self) -> bool;
}

impl IdentifyVariant for Box<dyn ChainSpec> {
	fn is_kusama(&self) -> bool {
		self.id().starts_with("kusama") || self.id().starts_with("ksm")
	}
	fn is_westend(&self) -> bool {
		self.id().starts_with("westend") || self.id().starts_with("wnd")
	}
	fn is_rococo(&self) -> bool {
		self.id().starts_with("rococo") || self.id().starts_with("rco")
	}
	fn is_wococo(&self) -> bool {
		self.id().starts_with("wococo") || self.id().starts_with("wco")
	}
	fn is_dev(&self) -> bool {
		self.id().ends_with("dev")
	}
}

// If we're using prometheus, use a registry with a prefix of `polkadot`.
fn set_prometheus_registry(config: &mut Configuration) -> Result<(), Error> {
	if let Some(PrometheusConfig { registry, .. }) = config.prometheus_config.as_mut() {
		*registry = Registry::new_custom(Some("polkadot".into()), None)?;
	}

	Ok(())
}

/// Initialize the `Jeager` collector. The destination must listen
/// on the given address and port for `UDP` packets.
fn jaeger_launch_collector_with_agent(spawner: impl SpawnNamed, config: &Configuration, agent: Option<std::net::SocketAddr>) -> Result<(), Error> {
	if let Some(agent) = agent {
		let cfg = jaeger::JaegerConfig::builder()
			.agent(agent)
			.named(&config.network.node_name)
			.build();

		jaeger::Jaeger::new(cfg).launch(spawner)?;
	}
	Ok(())
}

pub type FullBackend = service::TFullBackend<Block>;
#[cfg(feature = "full-node")]
type FullSelectChain = sc_consensus::LongestChain<FullBackend, Block>;
pub type FullClient<RuntimeApi, Executor> = service::TFullClient<Block, RuntimeApi, Executor>;
#[cfg(feature = "full-node")]
type FullGrandpaBlockImport<RuntimeApi, Executor> = grandpa::GrandpaBlockImport<
	FullBackend, Block, FullClient<RuntimeApi, Executor>, FullSelectChain
>;

type LightBackend = service::TLightBackendWithHash<Block, sp_runtime::traits::BlakeTwo256>;

type LightClient<RuntimeApi, Executor> =
	service::TLightClientWithBackend<Block, RuntimeApi, Executor, LightBackend>;

#[cfg(feature = "full-node")]
fn new_partial<RuntimeApi, Executor>(
	config: &mut Configuration,
	jaeger_agent: Option<std::net::SocketAddr>,
	telemetry_worker_handle: Option<TelemetryWorkerHandle>,
) -> Result<
	service::PartialComponents<
		FullClient<RuntimeApi, Executor>, FullBackend, FullSelectChain,
		consensus_common::DefaultImportQueue<Block, FullClient<RuntimeApi, Executor>>,
		sc_transaction_pool::FullPool<Block, FullClient<RuntimeApi, Executor>>,
		(
			impl Fn(
				polkadot_rpc::DenyUnsafe,
				polkadot_rpc::SubscriptionTaskExecutor,
			) -> polkadot_rpc::RpcExtension,
			(
				babe::BabeBlockImport<
					Block, FullClient<RuntimeApi, Executor>, FullGrandpaBlockImport<RuntimeApi, Executor>
				>,
				grandpa::LinkHalf<Block, FullClient<RuntimeApi, Executor>, FullSelectChain>,
				babe::BabeLink<Block>,
				beefy_gadget::notification::BeefySignedCommitmentSender<Block, BeefySignature>,
			),
			grandpa::SharedVoterState,
			std::time::Duration, // slot-duration
			Option<Telemetry>,
		)
	>,
	Error
>
	where
		RuntimeApi: ConstructRuntimeApi<Block, FullClient<RuntimeApi, Executor>> + Send + Sync + 'static,
		RuntimeApi::RuntimeApi:
		RuntimeApiCollection<StateBackend = sc_client_api::StateBackendFor<FullBackend, Block>>,
		Executor: NativeExecutionDispatch + 'static,
{
	set_prometheus_registry(config)?;


	let telemetry = config.telemetry_endpoints.clone()
		.filter(|x| !x.is_empty())
		.map(move |endpoints| -> Result<_, telemetry::Error> {
			let (worker, mut worker_handle) = if let Some(worker_handle) = telemetry_worker_handle {
				(None, worker_handle)
			} else {
				let worker = TelemetryWorker::new(16)?;
				let worker_handle = worker.handle();
				(Some(worker), worker_handle)
			};
			let telemetry = worker_handle.new_telemetry(endpoints);
			Ok((worker, telemetry))
		})
		.transpose()?;

	let (client, backend, keystore_container, task_manager) =
		service::new_full_parts::<Block, RuntimeApi, Executor>(
			&config,
			telemetry.as_ref().map(|(_, telemetry)| telemetry.handle()),
		)?;
	let client = Arc::new(client);

	let telemetry = telemetry
		.map(|(worker, telemetry)| {
			if let Some(worker) = worker {
				task_manager.spawn_handle().spawn("telemetry", worker.run());
			}
			telemetry
		});

	jaeger_launch_collector_with_agent(task_manager.spawn_handle(), &*config, jaeger_agent)?;

	let select_chain = sc_consensus::LongestChain::new(backend.clone());

	let transaction_pool = sc_transaction_pool::BasicPool::new_full(
		config.transaction_pool.clone(),
		config.role.is_authority().into(),
		config.prometheus_registry(),
		task_manager.spawn_handle(),
		client.clone(),
	);

	let grandpa_hard_forks = if config.chain_spec.is_kusama() {
		grandpa_support::kusama_hard_forks()
	} else {
		Vec::new()
	};

	let (grandpa_block_import, grandpa_link) =
		grandpa::block_import_with_authority_set_hard_forks(
			client.clone(),
			&(client.clone() as Arc<_>),
			select_chain.clone(),
			grandpa_hard_forks,
			telemetry.as_ref().map(|x| x.handle()),
		)?;

	let justification_import = grandpa_block_import.clone();

	let babe_config = babe::Config::get_or_compute(&*client)?;
	let (block_import, babe_link) = babe::block_import(
		babe_config.clone(),
		grandpa_block_import,
		client.clone(),
	)?;

	let slot_duration = babe_link.config().slot_duration();
	let import_queue = babe::import_queue(
		babe_link.clone(),
		block_import.clone(),
		Some(Box::new(justification_import)),
		client.clone(),
		select_chain.clone(),
		move |_, ()| async move {
			let timestamp = sp_timestamp::InherentDataProvider::from_system_time();

			let slot =
				sp_consensus_babe::inherents::InherentDataProvider::from_timestamp_and_duration(
					*timestamp,
					slot_duration,
				);

			Ok((timestamp, slot))
		},
		&task_manager.spawn_essential_handle(),
		config.prometheus_registry(),
		consensus_common::CanAuthorWithNativeVersion::new(client.executor().clone()),
		telemetry.as_ref().map(|x| x.handle()),
	)?;

	let (beefy_link, beefy_commitment_stream) =
		beefy_gadget::notification::BeefySignedCommitmentStream::channel();

	let justification_stream = grandpa_link.justification_stream();
	let shared_authority_set = grandpa_link.shared_authority_set().clone();
	let shared_voter_state = grandpa::SharedVoterState::empty();
	let finality_proof_provider = GrandpaFinalityProofProvider::new_for_service(
		backend.clone(),
		Some(shared_authority_set.clone()),
	);

	let import_setup = (block_import.clone(), grandpa_link, babe_link.clone(), beefy_link);
	let rpc_setup = shared_voter_state.clone();

	let shared_epoch_changes = babe_link.epoch_changes().clone();
	let slot_duration = babe_config.slot_duration();

	let rpc_extensions_builder = {
		let client = client.clone();
		let keystore = keystore_container.sync_keystore();
		let transaction_pool = transaction_pool.clone();
		let select_chain = select_chain.clone();
		let chain_spec = config.chain_spec.cloned_box();

		move |deny_unsafe, subscription_executor: polkadot_rpc::SubscriptionTaskExecutor|
			-> polkadot_rpc::RpcExtension
		{
			let deps = polkadot_rpc::FullDeps {
				client: client.clone(),
				pool: transaction_pool.clone(),
				select_chain: select_chain.clone(),
				chain_spec: chain_spec.cloned_box(),
				deny_unsafe,
				babe: polkadot_rpc::BabeDeps {
					babe_config: babe_config.clone(),
					shared_epoch_changes: shared_epoch_changes.clone(),
					keystore: keystore.clone(),
				},
				grandpa: polkadot_rpc::GrandpaDeps {
					shared_voter_state: shared_voter_state.clone(),
					shared_authority_set: shared_authority_set.clone(),
					justification_stream: justification_stream.clone(),
					subscription_executor: subscription_executor.clone(),
					finality_provider: finality_proof_provider.clone(),
				},
				beefy: polkadot_rpc::BeefyDeps {
					beefy_commitment_stream: beefy_commitment_stream.clone(),
					subscription_executor,
				},
			};

			polkadot_rpc::create_full(deps)
		}
	};

	Ok(service::PartialComponents {
		client,
		backend,
		task_manager,
		keystore_container,
		select_chain,
		import_queue,
		transaction_pool,
		other: (rpc_extensions_builder, import_setup, rpc_setup, slot_duration, telemetry)
	})
}

#[cfg(feature = "full-node")]
fn real_overseer<Spawner, RuntimeClient>(
	leaves: impl IntoIterator<Item = BlockInfo>,
	keystore: Arc<LocalKeystore>,
	runtime_client: Arc<RuntimeClient>,
	parachains_db: Arc<dyn kvdb::KeyValueDB>,
	availability_config: AvailabilityConfig,
	approval_voting_config: ApprovalVotingConfig,
	network_service: Arc<sc_network::NetworkService<Block, Hash>>,
	authority_discovery: AuthorityDiscoveryService,
	request_multiplexer: RequestMultiplexer,
	registry: Option<&Registry>,
	spawner: Spawner,
	is_collator: IsCollator,
	candidate_validation_config: CandidateValidationConfig,
) -> Result<(Overseer<Spawner, Arc<RuntimeClient>>, OverseerHandler), Error>
where
	RuntimeClient: 'static + ProvideRuntimeApi<Block> + HeaderBackend<Block> + AuxStore,
	RuntimeClient::Api: ParachainHost<Block> + BabeApi<Block> + AuthorityDiscoveryApi<Block>,
	Spawner: 'static + SpawnNamed + Clone + Unpin,
{
	use polkadot_node_subsystem_util::metrics::Metrics;

	use polkadot_availability_distribution::AvailabilityDistributionSubsystem;
	use polkadot_node_core_av_store::AvailabilityStoreSubsystem;
	use polkadot_availability_bitfield_distribution::BitfieldDistribution as BitfieldDistributionSubsystem;
	use polkadot_node_core_bitfield_signing::BitfieldSigningSubsystem;
	use polkadot_node_core_backing::CandidateBackingSubsystem;
	use polkadot_node_core_candidate_selection::CandidateSelectionSubsystem;
	use polkadot_node_core_candidate_validation::CandidateValidationSubsystem;
	use polkadot_node_core_chain_api::ChainApiSubsystem;
	use polkadot_node_collation_generation::CollationGenerationSubsystem;
	use polkadot_collator_protocol::{CollatorProtocolSubsystem, ProtocolSide};
	use polkadot_network_bridge::NetworkBridge as NetworkBridgeSubsystem;
	use polkadot_node_core_provisioner::ProvisioningSubsystem as ProvisionerSubsystem;
	use polkadot_node_core_runtime_api::RuntimeApiSubsystem;
	use polkadot_statement_distribution::StatementDistribution as StatementDistributionSubsystem;
	use polkadot_availability_recovery::AvailabilityRecoverySubsystem;
	use polkadot_approval_distribution::ApprovalDistribution as ApprovalDistributionSubsystem;
	use polkadot_node_core_approval_voting::ApprovalVotingSubsystem;
	use polkadot_gossip_support::GossipSupport as GossipSupportSubsystem;

	let all_subsystems = AllSubsystems {
		availability_distribution: AvailabilityDistributionSubsystem::new(
			keystore.clone(),
			Metrics::register(registry)?,
		),
		availability_recovery: AvailabilityRecoverySubsystem::with_chunks_only(
		),
		availability_store: AvailabilityStoreSubsystem::new(
			parachains_db.clone(),
			availability_config,
			Metrics::register(registry)?,
		),
		bitfield_distribution: BitfieldDistributionSubsystem::new(
			Metrics::register(registry)?,
		),
		bitfield_signing: BitfieldSigningSubsystem::new(
			spawner.clone(),
			keystore.clone(),
			Metrics::register(registry)?,
		),
		candidate_backing: CandidateBackingSubsystem::new(
			spawner.clone(),
			keystore.clone(),
			Metrics::register(registry)?,
		),
		candidate_selection: CandidateSelectionSubsystem::new(
			spawner.clone(),
			keystore.clone(),
			Metrics::register(registry)?,
		),
		candidate_validation: CandidateValidationSubsystem::with_config(
			candidate_validation_config,
			Metrics::register(registry)?,
		),
		chain_api: ChainApiSubsystem::new(
			runtime_client.clone(),
			Metrics::register(registry)?,
		),
		collation_generation: CollationGenerationSubsystem::new(
			Metrics::register(registry)?,
		),
		collator_protocol: {
			let side = match is_collator {
				IsCollator::Yes(collator_pair) => ProtocolSide::Collator(
					network_service.local_peer_id().clone(),
					collator_pair,
					Metrics::register(registry)?,
				),
				IsCollator::No => ProtocolSide::Validator {
					keystore: keystore.clone(),
					eviction_policy: Default::default(),
					metrics: Metrics::register(registry)?,
				},
			};
			CollatorProtocolSubsystem::new(
				side,
			)
		},
		network_bridge: NetworkBridgeSubsystem::new(
			network_service.clone(),
			authority_discovery,
			request_multiplexer,
			Box::new(network_service.clone()),
			Metrics::register(registry)?,
		),
		provisioner: ProvisionerSubsystem::new(
			spawner.clone(),
			(),
			Metrics::register(registry)?,
		),
		runtime_api: RuntimeApiSubsystem::new(
			runtime_client.clone(),
			Metrics::register(registry)?,
			spawner.clone(),
		),
		statement_distribution: StatementDistributionSubsystem::new(
			keystore.clone(),
			Metrics::register(registry)?,
		),
		approval_distribution: ApprovalDistributionSubsystem::new(
			Metrics::register(registry)?,
		),
		approval_voting: ApprovalVotingSubsystem::with_config(
			approval_voting_config,
			parachains_db,
			keystore.clone(),
			Box::new(network_service.clone()),
			Metrics::register(registry)?,
		),
		gossip_support: GossipSupportSubsystem::new(
			keystore.clone(),
		),
	};

	Overseer::new(
		leaves,
		all_subsystems,
		registry,
		runtime_client.clone(),
		spawner,
	).map_err(|e| e.into())
}

#[cfg(feature = "full-node")]
pub struct NewFull<C> {
	pub task_manager: TaskManager,
	pub client: C,
	pub overseer_handler: Option<OverseerHandler>,
	pub network: Arc<sc_network::NetworkService<Block, <Block as BlockT>::Hash>>,
	pub network_status_sinks: service::NetworkStatusSinks<Block>,
	pub rpc_handlers: RpcHandlers,
	pub backend: Arc<FullBackend>,
}

#[cfg(feature = "full-node")]
impl<C> NewFull<C> {
	/// Convert the client type using the given `func`.
	pub fn with_client<NC>(self, func: impl FnOnce(C) -> NC) -> NewFull<NC> {
		NewFull {
			client: func(self.client),
			task_manager: self.task_manager,
			overseer_handler: self.overseer_handler,
			network: self.network,
			network_status_sinks: self.network_status_sinks,
			rpc_handlers: self.rpc_handlers,
			backend: self.backend,
		}
	}
}

/// Is this node a collator?
#[cfg(feature = "full-node")]
#[derive(Clone)]
pub enum IsCollator {
	/// This node is a collator.
	Yes(CollatorPair),
	/// This node is not a collator.
	No,
}

#[cfg(feature = "full-node")]
impl std::fmt::Debug for IsCollator {
	fn fmt(&self, fmt: &mut std::fmt::Formatter) -> std::fmt::Result {
		use sp_core::Pair;
		match self {
			IsCollator::Yes(pair) => write!(fmt, "Yes({})", pair.public()),
			IsCollator::No => write!(fmt, "No"),
		}
	}
}

#[cfg(feature = "full-node")]
impl IsCollator {
	/// Is this a collator?
	fn is_collator(&self) -> bool {
		matches!(self, Self::Yes(_))
	}
}

/// Returns the active leaves the overseer should start with.
#[cfg(feature = "full-node")]
fn active_leaves<RuntimeApi, Executor>(
	select_chain: &sc_consensus::LongestChain<FullBackend, Block>,
	client: &FullClient<RuntimeApi, Executor>,
) -> Result<Vec<BlockInfo>, Error>
where
		RuntimeApi: ConstructRuntimeApi<Block, FullClient<RuntimeApi, Executor>> + Send + Sync + 'static,
		RuntimeApi::RuntimeApi:
		RuntimeApiCollection<StateBackend = sc_client_api::StateBackendFor<FullBackend, Block>>,
		Executor: NativeExecutionDispatch + 'static,
{
	let best_block = select_chain.best_chain()?;

	let mut leaves = select_chain
		.leaves()
		.unwrap_or_default()
		.into_iter()
		.filter_map(|hash| {
			let number = client.number(hash).ok()??;

			// Only consider leaves that are in maximum an uncle of the best block.
			if number < best_block.number().saturating_sub(1) {
				return None
			} else if hash == best_block.hash() {
				return None
			};

			let parent_hash = client.header(&BlockId::Hash(hash)).ok()??.parent_hash;

			Some(BlockInfo {
				hash,
				parent_hash,
				number,
			})
		})
		.collect::<Vec<_>>();

	// Sort by block number and get the maximum number of leaves
	leaves.sort_by_key(|b| b.number);

	leaves.push(BlockInfo {
		hash: best_block.hash(),
		parent_hash: *best_block.parent_hash(),
		number: *best_block.number(),
	});

	Ok(leaves.into_iter().rev().take(MAX_ACTIVE_LEAVES).collect())
}

/// Create a new full node of arbitrary runtime and executor.
///
/// This is an advanced feature and not recommended for general use. Generally, `build_full` is
/// a better choice.
#[cfg(feature = "full-node")]
pub fn new_full<RuntimeApi, Executor>(
	mut config: Configuration,
	is_collator: IsCollator,
	grandpa_pause: Option<(u32, u32)>,
	jaeger_agent: Option<std::net::SocketAddr>,
	telemetry_worker_handle: Option<TelemetryWorkerHandle>,
	program_path: Option<std::path::PathBuf>,
) -> Result<NewFull<Arc<FullClient<RuntimeApi, Executor>>>, Error>
	where
		RuntimeApi: ConstructRuntimeApi<Block, FullClient<RuntimeApi, Executor>> + Send + Sync + 'static,
		RuntimeApi::RuntimeApi:
		RuntimeApiCollection<StateBackend = sc_client_api::StateBackendFor<FullBackend, Block>>,
		Executor: NativeExecutionDispatch + 'static,
{
	let role = config.role.clone();
	let force_authoring = config.force_authoring;
	let backoff_authoring_blocks = {
		let mut backoff = sc_consensus_slots::BackoffAuthoringOnFinalizedHeadLagging::default();

		if config.chain_spec.is_rococo() || config.chain_spec.is_wococo() {
			// it's a testnet that's in flux, finality has stalled sometimes due
			// to operational issues and it's annoying to slow down block
			// production to 1 block per hour.
			backoff.max_interval = 10;
		}

		Some(backoff)
	};

	let disable_grandpa = config.disable_grandpa;
	let name = config.network.node_name.clone();

	let service::PartialComponents {
		client,
		backend,
		mut task_manager,
		keystore_container,
		select_chain,
		import_queue,
		transaction_pool,
		other: (rpc_extensions_builder, import_setup, rpc_setup, slot_duration, mut telemetry)
	} = new_partial::<RuntimeApi, Executor>(&mut config, jaeger_agent, telemetry_worker_handle)?;

	let prometheus_registry = config.prometheus_registry().cloned();

	let shared_voter_state = rpc_setup;
	let auth_disc_publish_non_global_ips = config.network.allow_non_globals_in_dht;

	// Note: GrandPa is pushed before the Polkadot-specific protocols. This doesn't change
	// anything in terms of behaviour, but makes the logs more consistent with the other
	// Substrate nodes.
	config.network.extra_sets.push(grandpa::grandpa_peers_set_config());

	if config.chain_spec.is_rococo() || config.chain_spec.is_wococo() {
		config.network.extra_sets.push(beefy_gadget::beefy_peers_set_config());
	}

	{
		use polkadot_network_bridge::{peer_sets_info, IsAuthority};
		let is_authority = if role.is_authority() {
			IsAuthority::Yes
		} else {
			IsAuthority::No
		};
		config.network.extra_sets.extend(peer_sets_info(is_authority));
	}

	config.network.request_response_protocols.push(sc_finality_grandpa_warp_sync::request_response_config_for_chain(
		&config, task_manager.spawn_handle(), backend.clone(), import_setup.1.shared_authority_set().clone(),
	));
	let request_multiplexer = {
		let (multiplexer, configs) = RequestMultiplexer::new();
		config.network.request_response_protocols.extend(configs);
		multiplexer
	};

	let (network, network_status_sinks, system_rpc_tx, network_starter) =
		service::build_network(service::BuildNetworkParams {
			config: &config,
			client: client.clone(),
			transaction_pool: transaction_pool.clone(),
			spawn_handle: task_manager.spawn_handle(),
			import_queue,
			on_demand: None,
			block_announce_validator_builder: None,
		})?;

	if config.offchain_worker.enabled {
		let _ = service::build_offchain_workers(
			&config, task_manager.spawn_handle(), client.clone(), network.clone(),
		);
	}

	let parachains_db = crate::parachains_db::open_creating(
		config.database.path().ok_or(Error::DatabasePathRequired)?.into(),
		crate::parachains_db::CacheSizes::default(),
	)?;

	let availability_config = AvailabilityConfig {
		col_data: crate::parachains_db::REAL_COLUMNS.col_availability_data,
		col_meta: crate::parachains_db::REAL_COLUMNS.col_availability_meta,
	};

	let approval_voting_config = ApprovalVotingConfig {
		col_data: crate::parachains_db::REAL_COLUMNS.col_approval_data,
		slot_duration_millis: slot_duration.as_millis() as u64,
	};

	let candidate_validation_config = CandidateValidationConfig {
		artifacts_cache_path: config.database
			.path()
			.ok_or(Error::DatabasePathRequired)?
			.join("pvf-artifacts"),
		program_path: match program_path {
			None => std::env::current_exe()?,
			Some(p) => p,
		},
	};

	let chain_spec = config.chain_spec.cloned_box();
	let rpc_handlers = service::spawn_tasks(service::SpawnTasksParams {
		config,
		backend: backend.clone(),
		client: client.clone(),
		keystore: keystore_container.sync_keystore(),
		network: network.clone(),
		rpc_extensions_builder: Box::new(rpc_extensions_builder),
		transaction_pool: transaction_pool.clone(),
		task_manager: &mut task_manager,
		on_demand: None,
		remote_blockchain: None,
		network_status_sinks: network_status_sinks.clone(),
		system_rpc_tx,
		telemetry: telemetry.as_mut(),
	})?;

	let (block_import, link_half, babe_link, beefy_link) = import_setup;

	let overseer_client = client.clone();
	let spawner = task_manager.spawn_handle();
	let active_leaves = active_leaves(&select_chain, &*client)?;

	let authority_discovery_service = if role.is_authority() || is_collator.is_collator() {
		use sc_network::Event;
		use futures::StreamExt;

		let authority_discovery_role = if role.is_authority() {
			sc_authority_discovery::Role::PublishAndDiscover(
				keystore_container.keystore(),
			)
		} else {
			// don't publish our addresses when we're only a collator
			sc_authority_discovery::Role::Discover
		};
		let dht_event_stream = network.event_stream("authority-discovery")
			.filter_map(|e| async move { match e {
				Event::Dht(e) => Some(e),
				_ => None,
			}});
		let (worker, service) = sc_authority_discovery::new_worker_and_service_with_config(
			sc_authority_discovery::WorkerConfig {
				publish_non_global_ips: auth_disc_publish_non_global_ips,
				..Default::default()
			},
			client.clone(),
			network.clone(),
			Box::pin(dht_event_stream),
			authority_discovery_role,
			prometheus_registry.clone(),
		);

		task_manager.spawn_handle().spawn("authority-discovery-worker", worker.run());
		Some(service)
	} else {
		None
	};

	// we'd say let overseer_handler = authority_discovery_service.map(|authority_discovery_service|, ...),
	// but in that case we couldn't use ? to propagate errors
	let local_keystore = keystore_container.local_keystore();
	if local_keystore.is_none() {
		tracing::info!("Cannot run as validator without local keystore.");
	}

	let maybe_params = local_keystore
		.and_then(move |k| authority_discovery_service.map(|a| (a, k)));

	let overseer_handler = if let Some((authority_discovery_service, keystore)) = maybe_params {
		let (overseer, overseer_handler) = real_overseer(
			active_leaves,
			keystore,
			overseer_client.clone(),
			parachains_db,
			availability_config,
			approval_voting_config,
			network.clone(),
			authority_discovery_service,
			request_multiplexer,
			prometheus_registry.as_ref(),
			spawner,
			is_collator,
			candidate_validation_config,
		)?;
		let overseer_handler_clone = overseer_handler.clone();

		task_manager.spawn_essential_handle().spawn_blocking("overseer", Box::pin(async move {
			use futures::{pin_mut, select, FutureExt};

			let forward = polkadot_overseer::forward_events(overseer_client, overseer_handler_clone);

			let forward = forward.fuse();
			let overseer_fut = overseer.run().fuse();

			pin_mut!(overseer_fut);
			pin_mut!(forward);

			select! {
				_ = forward => (),
				_ = overseer_fut => (),
				complete => (),
			}
		}));

		Some(overseer_handler)
	} else {
		None
	};

	if role.is_authority() {
		let can_author_with =
			consensus_common::CanAuthorWithNativeVersion::new(client.executor().clone());

		let proposer = sc_basic_authorship::ProposerFactory::new(
			task_manager.spawn_handle(),
			client.clone(),
			transaction_pool,
			prometheus_registry.as_ref(),
			telemetry.as_ref().map(|x| x.handle()),
		);

		let client_clone = client.clone();
		let overseer_handler = overseer_handler.as_ref().ok_or(Error::AuthoritiesRequireRealOverseer)?.clone();
		let slot_duration = babe_link.config().slot_duration();
		let babe_config = babe::BabeParams {
			keystore: keystore_container.sync_keystore(),
			client: client.clone(),
			select_chain,
			block_import,
			env: proposer,
			sync_oracle: network.clone(),
<<<<<<< HEAD
			justification_sync_link: network.clone(),
			inherent_data_providers: inherent_data_providers.clone(),
=======
			create_inherent_data_providers: move |parent, ()| {
				let client_clone = client_clone.clone();
				let overseer_handler = overseer_handler.clone();
				async move {
					let parachain = polkadot_node_core_parachains_inherent::ParachainsInherentDataProvider::create(
						&*client_clone,
						overseer_handler,
						parent,
					).await.map_err(|e| Box::new(e))?;

					let uncles = sc_consensus_uncles::create_uncles_inherent_data_provider(
						&*client_clone,
						parent,
					)?;

					let timestamp = sp_timestamp::InherentDataProvider::from_system_time();

					let slot =
						sp_consensus_babe::inherents::InherentDataProvider::from_timestamp_and_duration(
							*timestamp,
							slot_duration,
						);

					Ok((timestamp, slot, uncles, parachain))
				}
			},
>>>>>>> 75cebe9b
			force_authoring,
			backoff_authoring_blocks,
			babe_link,
			can_author_with,
			block_proposal_slot_portion: babe::SlotProportion::new(2f32 / 3f32),
			telemetry: telemetry.as_ref().map(|x| x.handle()),
		};

		let babe = babe::start_babe(babe_config)?;
		task_manager.spawn_essential_handle().spawn_blocking("babe", babe);
	}

	// if the node isn't actively participating in consensus then it doesn't
	// need a keystore, regardless of which protocol we use below.
	let keystore_opt = if role.is_authority() {
		Some(keystore_container.sync_keystore())
	} else {
		None
	};

	// We currently only run the BEEFY gadget on the Rococo and Wococo testnets.
	if chain_spec.is_rococo() || chain_spec.is_wococo() {
		let gadget = beefy_gadget::start_beefy_gadget::<_, beefy_primitives::ecdsa::AuthorityPair, _, _, _, _>(
			client.clone(),
			keystore_opt.clone(),
			network.clone(),
			beefy_link,
			network.clone(),
			if chain_spec.is_wococo() { 4 } else { 8 },
			prometheus_registry.clone()
		);

		// Wococo's purpose is to be a testbed for BEEFY, so if it fails we'll
		// bring the node down with it to make sure it is noticed.
		if chain_spec.is_wococo() {
			task_manager.spawn_essential_handle().spawn_blocking("beefy-gadget", gadget);
		} else {
			task_manager.spawn_handle().spawn_blocking("beefy-gadget", gadget);
		}
	}

	let config = grandpa::Config {
		// FIXME substrate#1578 make this available through chainspec
		gossip_duration: Duration::from_millis(1000),
		justification_period: 512,
		name: Some(name),
		observer_enabled: false,
		keystore: keystore_opt,
		is_authority: role.is_authority(),
		telemetry: telemetry.as_ref().map(|x| x.handle()),
	};

	let enable_grandpa = !disable_grandpa;
	if enable_grandpa {
		// start the full GRANDPA voter
		// NOTE: unlike in substrate we are currently running the full
		// GRANDPA voter protocol for all full nodes (regardless of whether
		// they're validators or not). at this point the full voter should
		// provide better guarantees of block and vote data availability than
		// the observer.

		// add a custom voting rule to temporarily stop voting for new blocks
		// after the given pause block is finalized and restarting after the
		// given delay.
		let builder = grandpa::VotingRulesBuilder::default();

		let builder = if let Some(ref overseer) = overseer_handler {
			builder.add(grandpa_support::ApprovalCheckingVotingRule::new(
				overseer.clone(),
				prometheus_registry.as_ref(),
			)?)
		} else {
			builder
		};

		let voting_rule = match grandpa_pause {
			Some((block, delay)) => {
				info!(
					block_number = %block,
					delay = %delay,
					"GRANDPA scheduled voting pause set for block #{} with a duration of {} blocks.",
					block,
					delay,
				);

				builder
					.add(grandpa_support::PauseAfterBlockFor(block, delay))
					.build()
			}
			None => builder.build(),
		};

		let grandpa_config = grandpa::GrandpaParams {
			config,
			link: link_half,
			network: network.clone(),
			voting_rule,
			prometheus_registry: prometheus_registry.clone(),
			shared_voter_state,
			telemetry: telemetry.as_ref().map(|x| x.handle()),
		};

		task_manager.spawn_essential_handle().spawn_blocking(
			"grandpa-voter",
			grandpa::run_grandpa_voter(grandpa_config)?
		);
	}

	network_starter.start_network();

	Ok(NewFull {
		task_manager,
		client,
		overseer_handler,
		network,
		network_status_sinks,
		rpc_handlers,
		backend,
	})
}

/// Builds a new service for a light client.
fn new_light<Runtime, Dispatch>(mut config: Configuration) -> Result<(
	TaskManager,
	RpcHandlers,
), Error>
	where
		Runtime: 'static + Send + Sync + ConstructRuntimeApi<Block, LightClient<Runtime, Dispatch>>,
		<Runtime as ConstructRuntimeApi<Block, LightClient<Runtime, Dispatch>>>::RuntimeApi:
		RuntimeApiCollection<StateBackend = sc_client_api::StateBackendFor<LightBackend, Block>>,
		Dispatch: NativeExecutionDispatch + 'static,
{
	set_prometheus_registry(&mut config)?;
	use sc_client_api::backend::RemoteBackend;

	let telemetry = config.telemetry_endpoints.clone()
		.filter(|x| !x.is_empty())
		.map(|endpoints| -> Result<_, telemetry::Error> {
			let worker = TelemetryWorker::new(16)?;
			let telemetry = worker.handle().new_telemetry(endpoints);
			Ok((worker, telemetry))
		})
		.transpose()?;

	let (client, backend, keystore_container, mut task_manager, on_demand) =
		service::new_light_parts::<Block, Runtime, Dispatch>(
			&config,
			telemetry.as_ref().map(|(_, telemetry)| telemetry.handle()),
		)?;

	let mut telemetry = telemetry
		.map(|(worker, telemetry)| {
			task_manager.spawn_handle().spawn("telemetry", worker.run());
			telemetry
		});

	let select_chain = sc_consensus::LongestChain::new(backend.clone());

	let transaction_pool = Arc::new(sc_transaction_pool::BasicPool::new_light(
		config.transaction_pool.clone(),
		config.prometheus_registry(),
		task_manager.spawn_handle(),
		client.clone(),
		on_demand.clone(),
	));

	let (grandpa_block_import, _) = grandpa::block_import(
		client.clone(),
		&(client.clone() as Arc<_>),
		select_chain.clone(),
		telemetry.as_ref().map(|x| x.handle()),
	)?;
	let justification_import = grandpa_block_import.clone();

	let (babe_block_import, babe_link) = babe::block_import(
		babe::Config::get_or_compute(&*client)?,
		grandpa_block_import,
		client.clone(),
	)?;

	// FIXME: pruning task isn't started since light client doesn't do `AuthoritySetup`.
	let slot_duration = babe_link.config().slot_duration();
	let import_queue = babe::import_queue(
		babe_link,
		babe_block_import,
		Some(Box::new(justification_import)),
		client.clone(),
		select_chain.clone(),
		move |_, ()| async move {
			let timestamp = sp_timestamp::InherentDataProvider::from_system_time();

			let slot =
				sp_consensus_babe::inherents::InherentDataProvider::from_timestamp_and_duration(
					*timestamp,
					slot_duration,
				);

			Ok((timestamp, slot))
		},
		&task_manager.spawn_essential_handle(),
		config.prometheus_registry(),
		consensus_common::NeverCanAuthor,
		telemetry.as_ref().map(|x| x.handle()),
	)?;

	let (network, network_status_sinks, system_rpc_tx, network_starter) =
		service::build_network(service::BuildNetworkParams {
			config: &config,
			client: client.clone(),
			transaction_pool: transaction_pool.clone(),
			spawn_handle: task_manager.spawn_handle(),
			import_queue,
			on_demand: Some(on_demand.clone()),
			block_announce_validator_builder: None,
		})?;

	if config.offchain_worker.enabled {
		let _ = service::build_offchain_workers(
			&config,
			task_manager.spawn_handle(),
			client.clone(),
			network.clone(),
		);
	}

	let light_deps = polkadot_rpc::LightDeps {
		remote_blockchain: backend.remote_blockchain(),
		fetcher: on_demand.clone(),
		client: client.clone(),
		pool: transaction_pool.clone(),
	};

	let rpc_extensions = polkadot_rpc::create_light(light_deps);

	let rpc_handlers = service::spawn_tasks(service::SpawnTasksParams {
		on_demand: Some(on_demand),
		remote_blockchain: Some(backend.remote_blockchain()),
		rpc_extensions_builder: Box::new(service::NoopRpcExtensionBuilder(rpc_extensions)),
		task_manager: &mut task_manager,
		config,
		keystore: keystore_container.sync_keystore(),
		backend,
		transaction_pool,
		client,
		network,
		network_status_sinks,
		system_rpc_tx,
		telemetry: telemetry.as_mut(),
	})?;

	network_starter.start_network();

	Ok((task_manager, rpc_handlers))
}

/// Builds a new object suitable for chain operations.
#[cfg(feature = "full-node")]
pub fn new_chain_ops(
	mut config: &mut Configuration,
	jaeger_agent: Option<std::net::SocketAddr>,
) -> Result<
	(
		Arc<Client>,
		Arc<FullBackend>,
		consensus_common::import_queue::BasicQueue<Block, PrefixedMemoryDB<BlakeTwo256>>,
		TaskManager,
	),
	Error
>
{
	config.keystore = service::config::KeystoreConfig::InMemory;
	if config.chain_spec.is_rococo() || config.chain_spec.is_wococo() {
		let service::PartialComponents { client, backend, import_queue, task_manager, .. }
			= new_partial::<rococo_runtime::RuntimeApi, RococoExecutor>(config, jaeger_agent, None)?;
		Ok((Arc::new(Client::Rococo(client)), backend, import_queue, task_manager))
	} else if config.chain_spec.is_kusama() {
		let service::PartialComponents { client, backend, import_queue, task_manager, .. }
			= new_partial::<kusama_runtime::RuntimeApi, KusamaExecutor>(config, jaeger_agent, None)?;
		Ok((Arc::new(Client::Kusama(client)), backend, import_queue, task_manager))
	} else if config.chain_spec.is_westend() {
		let service::PartialComponents { client, backend, import_queue, task_manager, .. }
			= new_partial::<westend_runtime::RuntimeApi, WestendExecutor>(config, jaeger_agent, None)?;
		Ok((Arc::new(Client::Westend(client)), backend, import_queue, task_manager))
	} else {
		let service::PartialComponents { client, backend, import_queue, task_manager, .. }
			= new_partial::<polkadot_runtime::RuntimeApi, PolkadotExecutor>(config, jaeger_agent, None)?;
		Ok((Arc::new(Client::Polkadot(client)), backend, import_queue, task_manager))
	}
}

/// Build a new light node.
pub fn build_light(config: Configuration) -> Result<(
	TaskManager,
	RpcHandlers,
), Error> {
	if config.chain_spec.is_rococo() || config.chain_spec.is_wococo() {
		new_light::<rococo_runtime::RuntimeApi, RococoExecutor>(config)
	} else if config.chain_spec.is_kusama() {
		new_light::<kusama_runtime::RuntimeApi, KusamaExecutor>(config)
	} else if config.chain_spec.is_westend() {
		new_light::<westend_runtime::RuntimeApi, WestendExecutor>(config)
	} else {
		new_light::<polkadot_runtime::RuntimeApi, PolkadotExecutor>(config)
	}
}

#[cfg(feature = "full-node")]
pub fn build_full(
	config: Configuration,
	is_collator: IsCollator,
	grandpa_pause: Option<(u32, u32)>,
	jaeger_agent: Option<std::net::SocketAddr>,
	telemetry_worker_handle: Option<TelemetryWorkerHandle>,
) -> Result<NewFull<Client>, Error> {
	if config.chain_spec.is_rococo() || config.chain_spec.is_wococo() {
		new_full::<rococo_runtime::RuntimeApi, RococoExecutor>(
			config,
			is_collator,
			grandpa_pause,
			jaeger_agent,
			telemetry_worker_handle,
			None,
		).map(|full| full.with_client(Client::Rococo))
	} else if config.chain_spec.is_kusama() {
		new_full::<kusama_runtime::RuntimeApi, KusamaExecutor>(
			config,
			is_collator,
			grandpa_pause,
			jaeger_agent,
			telemetry_worker_handle,
			None,
		).map(|full| full.with_client(Client::Kusama))
	} else if config.chain_spec.is_westend() {
		new_full::<westend_runtime::RuntimeApi, WestendExecutor>(
			config,
			is_collator,
			grandpa_pause,
			jaeger_agent,
			telemetry_worker_handle,
			None,
		).map(|full| full.with_client(Client::Westend))
	} else {
		new_full::<polkadot_runtime::RuntimeApi, PolkadotExecutor>(
			config,
			is_collator,
			grandpa_pause,
			jaeger_agent,
			telemetry_worker_handle,
			None,
		).map(|full| full.with_client(Client::Polkadot))
	}
}<|MERGE_RESOLUTION|>--- conflicted
+++ resolved
@@ -925,10 +925,7 @@
 			block_import,
 			env: proposer,
 			sync_oracle: network.clone(),
-<<<<<<< HEAD
 			justification_sync_link: network.clone(),
-			inherent_data_providers: inherent_data_providers.clone(),
-=======
 			create_inherent_data_providers: move |parent, ()| {
 				let client_clone = client_clone.clone();
 				let overseer_handler = overseer_handler.clone();
@@ -955,7 +952,6 @@
 					Ok((timestamp, slot, uncles, parachain))
 				}
 			},
->>>>>>> 75cebe9b
 			force_authoring,
 			backoff_authoring_blocks,
 			babe_link,
