[package]
name = "westend-runtime"
version = "0.9.2"
authors = ["Parity Technologies <admin@parity.io>"]
edition = "2018"
build = "build.rs"

[dependencies]
bitvec = { version = "0.20.1", default-features = false, features = ["alloc"] }
parity-scale-codec = { version = "2.0.0", default-features = false, features = ["derive"] }
log = { version = "0.4.14", default-features = false }
rustc-hex = { version = "2.1.0", default-features = false }
serde = { version = "1.0.123", default-features = false }
serde_derive = { version = "1.0.117", optional = true }
smallvec = "1.6.1"
static_assertions = "1.1.0"

<<<<<<< HEAD
authority-discovery-primitives = { package = "sp-authority-discovery", git = "https://github.com/paritytech/substrate", branch = "statemint", default-features = false }
babe-primitives = { package = "sp-consensus-babe", git = "https://github.com/paritytech/substrate", branch = "statemint", default-features = false }
beefy-primitives = { git = "https://github.com/paritytech/grandpa-bridge-gadget", branch = "statemint", default-features = false }
inherents = { package = "sp-inherents", git = "https://github.com/paritytech/substrate", branch = "statemint", default-features = false }
offchain-primitives = { package = "sp-offchain", git = "https://github.com/paritytech/substrate", branch = "statemint", default-features = false }
sp-api = { git = "https://github.com/paritytech/substrate", branch = "statemint", default-features = false }
sp-std = { package = "sp-std", git = "https://github.com/paritytech/substrate", branch = "statemint", default-features = false }
sp-io = { git = "https://github.com/paritytech/substrate", branch = "statemint", default-features = false }
sp-runtime = { git = "https://github.com/paritytech/substrate", branch = "statemint", default-features = false }
sp-staking = { git = "https://github.com/paritytech/substrate", branch = "statemint", default-features = false }
sp-core = { git = "https://github.com/paritytech/substrate", branch = "statemint", default-features = false }
sp-session = { git = "https://github.com/paritytech/substrate", branch = "statemint", default-features = false }
sp-version = { git = "https://github.com/paritytech/substrate", branch = "statemint", default-features = false }
tx-pool-api = { package = "sp-transaction-pool", git = "https://github.com/paritytech/substrate", branch = "statemint", default-features = false }
block-builder-api = { package = "sp-block-builder", git = "https://github.com/paritytech/substrate", branch = "statemint", default-features = false }
sp-npos-elections = { git = "https://github.com/paritytech/substrate", branch = "statemint", default-features = false }

frame-executive = { git = "https://github.com/paritytech/substrate", branch = "statemint", default-features = false }
frame-support = { git = "https://github.com/paritytech/substrate", branch = "statemint", default-features = false }
frame-system = {git = "https://github.com/paritytech/substrate", branch = "statemint", default-features = false }
frame-system-rpc-runtime-api = { git = "https://github.com/paritytech/substrate", branch = "statemint", default-features = false }
pallet-authority-discovery = { git = "https://github.com/paritytech/substrate", branch = "statemint", default-features = false }
pallet-authorship = { git = "https://github.com/paritytech/substrate", branch = "statemint", default-features = false }
pallet-babe = { git = "https://github.com/paritytech/substrate", branch = "statemint", default-features = false }
pallet-balances = { git = "https://github.com/paritytech/substrate", branch = "statemint", default-features = false }
pallet-beefy = { git = "https://github.com/paritytech/grandpa-bridge-gadget", branch = "statemint", default-features = false }
pallet-collective = { git = "https://github.com/paritytech/substrate", branch = "statemint", default-features = false }
pallet-democracy = { git = "https://github.com/paritytech/substrate", branch = "statemint", default-features = false }
pallet-elections-phragmen = { package = "pallet-elections-phragmen", git = "https://github.com/paritytech/substrate", branch = "statemint", default-features = false }
pallet-election-provider-multi-phase = { git = "https://github.com/paritytech/substrate", branch = "statemint", default-features = false }
pallet-grandpa = { git = "https://github.com/paritytech/substrate", branch = "statemint", default-features = false }
pallet-identity = { git = "https://github.com/paritytech/substrate", branch = "statemint", default-features = false }
pallet-im-online = { git = "https://github.com/paritytech/substrate", branch = "statemint", default-features = false }
pallet-indices = { git = "https://github.com/paritytech/substrate", branch = "statemint", default-features = false }
pallet-membership = { git = "https://github.com/paritytech/substrate", branch = "statemint", default-features = false }
pallet-mmr = { git = "https://github.com/paritytech/substrate", branch = "statemint", default-features = false }
pallet-mmr-primitives = { git = "https://github.com/paritytech/substrate", branch = "statemint", default-features = false }
pallet-multisig = { git = "https://github.com/paritytech/substrate", branch = "statemint", default-features = false }
pallet-nicks = { git = "https://github.com/paritytech/substrate", branch = "statemint", default-features = false }
pallet-offences = { git = "https://github.com/paritytech/substrate", branch = "statemint", default-features = false }
pallet-proxy = { git = "https://github.com/paritytech/substrate", branch = "statemint", default-features = false }
pallet-randomness-collective-flip = { git = "https://github.com/paritytech/substrate", branch = "statemint", default-features = false }
pallet-recovery = { git = "https://github.com/paritytech/substrate", branch = "statemint", default-features = false }
pallet-scheduler = { git = "https://github.com/paritytech/substrate", branch = "statemint", default-features = false }
pallet-session = { git = "https://github.com/paritytech/substrate", branch = "statemint", default-features = false }
pallet-society = { git = "https://github.com/paritytech/substrate", branch = "statemint", default-features = false }
pallet-staking = { git = "https://github.com/paritytech/substrate", branch = "statemint", default-features = false }
pallet-staking-reward-curve = { package = "pallet-staking-reward-curve", git = "https://github.com/paritytech/substrate", branch = "statemint" }
pallet-sudo = { git = "https://github.com/paritytech/substrate", branch = "statemint", default-features = false }
pallet-timestamp = { git = "https://github.com/paritytech/substrate", branch = "statemint", default-features = false }
pallet-transaction-payment = { git = "https://github.com/paritytech/substrate", branch = "statemint", default-features = false }
pallet-transaction-payment-rpc-runtime-api = { git = "https://github.com/paritytech/substrate", branch = "statemint", default-features = false }
pallet-treasury = { git = "https://github.com/paritytech/substrate", branch = "statemint", default-features = false }
pallet-utility = { git = "https://github.com/paritytech/substrate", branch = "statemint", default-features = false }
pallet-vesting = { git = "https://github.com/paritytech/substrate", branch = "statemint", default-features = false }
pallet-xcm = { path = "../../xcm/pallet-xcm", default-features = false }

frame-benchmarking = { git = "https://github.com/paritytech/substrate", branch = "statemint", default-features = false, optional = true }
frame-try-runtime = { git = "https://github.com/paritytech/substrate", branch = "statemint", default-features = false, optional = true }
frame-system-benchmarking = { git = "https://github.com/paritytech/substrate", branch = "statemint", default-features = false, optional = true }
pallet-offences-benchmarking = { git = "https://github.com/paritytech/substrate", branch = "statemint", default-features = false, optional = true }
pallet-session-benchmarking = { git = "https://github.com/paritytech/substrate", branch = "statemint", default-features = false, optional = true }
=======
authority-discovery-primitives = { package = "sp-authority-discovery", git = "https://github.com/paritytech/substrate", default-features = false , branch = "polkadot-v0.9.2" }
babe-primitives = { package = "sp-consensus-babe", git = "https://github.com/paritytech/substrate", default-features = false , branch = "polkadot-v0.9.2" }
beefy-primitives = { git = "https://github.com/paritytech/grandpa-bridge-gadget", default-features = false , branch = "polkadot-v0.9.2" }
inherents = { package = "sp-inherents", git = "https://github.com/paritytech/substrate", default-features = false , branch = "polkadot-v0.9.2" }
offchain-primitives = { package = "sp-offchain", git = "https://github.com/paritytech/substrate", default-features = false , branch = "polkadot-v0.9.2" }
sp-api = { git = "https://github.com/paritytech/substrate", default-features = false , branch = "polkadot-v0.9.2" }
sp-std = { package = "sp-std", git = "https://github.com/paritytech/substrate", default-features = false , branch = "polkadot-v0.9.2" }
sp-io = { git = "https://github.com/paritytech/substrate", default-features = false , branch = "polkadot-v0.9.2" }
sp-runtime = { git = "https://github.com/paritytech/substrate", default-features = false , branch = "polkadot-v0.9.2" }
sp-staking = { git = "https://github.com/paritytech/substrate", default-features = false , branch = "polkadot-v0.9.2" }
sp-core = { git = "https://github.com/paritytech/substrate", default-features = false , branch = "polkadot-v0.9.2" }
sp-session = { git = "https://github.com/paritytech/substrate", default-features = false , branch = "polkadot-v0.9.2" }
sp-version = { git = "https://github.com/paritytech/substrate", default-features = false , branch = "polkadot-v0.9.2" }
tx-pool-api = { package = "sp-transaction-pool", git = "https://github.com/paritytech/substrate", default-features = false , branch = "polkadot-v0.9.2" }
block-builder-api = { package = "sp-block-builder", git = "https://github.com/paritytech/substrate", default-features = false , branch = "polkadot-v0.9.2" }
sp-npos-elections = { git = "https://github.com/paritytech/substrate", default-features = false , branch = "polkadot-v0.9.2" }

frame-executive = { git = "https://github.com/paritytech/substrate", default-features = false , branch = "polkadot-v0.9.2" }
frame-support = { git = "https://github.com/paritytech/substrate", default-features = false , branch = "polkadot-v0.9.2" }
frame-system = {git = "https://github.com/paritytech/substrate", default-features = false , branch = "polkadot-v0.9.2" }
frame-system-rpc-runtime-api = { git = "https://github.com/paritytech/substrate", default-features = false , branch = "polkadot-v0.9.2" }
pallet-authority-discovery = { git = "https://github.com/paritytech/substrate", default-features = false , branch = "polkadot-v0.9.2" }
pallet-authorship = { git = "https://github.com/paritytech/substrate", default-features = false , branch = "polkadot-v0.9.2" }
pallet-babe = { git = "https://github.com/paritytech/substrate", default-features = false , branch = "polkadot-v0.9.2" }
pallet-balances = { git = "https://github.com/paritytech/substrate", default-features = false , branch = "polkadot-v0.9.2" }
pallet-collective = { git = "https://github.com/paritytech/substrate", default-features = false , branch = "polkadot-v0.9.2" }
pallet-democracy = { git = "https://github.com/paritytech/substrate", default-features = false , branch = "polkadot-v0.9.2" }
pallet-elections-phragmen = { package = "pallet-elections-phragmen", git = "https://github.com/paritytech/substrate", default-features = false , branch = "polkadot-v0.9.2" }
pallet-election-provider-multi-phase = { git = "https://github.com/paritytech/substrate", default-features = false , branch = "polkadot-v0.9.2" }
pallet-grandpa = { git = "https://github.com/paritytech/substrate", default-features = false , branch = "polkadot-v0.9.2" }
pallet-identity = { git = "https://github.com/paritytech/substrate", default-features = false , branch = "polkadot-v0.9.2" }
pallet-im-online = { git = "https://github.com/paritytech/substrate", default-features = false , branch = "polkadot-v0.9.2" }
pallet-indices = { git = "https://github.com/paritytech/substrate", default-features = false , branch = "polkadot-v0.9.2" }
pallet-membership = { git = "https://github.com/paritytech/substrate", default-features = false , branch = "polkadot-v0.9.2" }
pallet-mmr-primitives = { git = "https://github.com/paritytech/substrate", default-features = false , branch = "polkadot-v0.9.2" }
pallet-multisig = { git = "https://github.com/paritytech/substrate", default-features = false , branch = "polkadot-v0.9.2" }
pallet-nicks = { git = "https://github.com/paritytech/substrate", default-features = false , branch = "polkadot-v0.9.2" }
pallet-offences = { git = "https://github.com/paritytech/substrate", default-features = false , branch = "polkadot-v0.9.2" }
pallet-proxy = { git = "https://github.com/paritytech/substrate", default-features = false , branch = "polkadot-v0.9.2" }
pallet-randomness-collective-flip = { git = "https://github.com/paritytech/substrate", default-features = false , branch = "polkadot-v0.9.2" }
pallet-recovery = { git = "https://github.com/paritytech/substrate", default-features = false , branch = "polkadot-v0.9.2" }
pallet-scheduler = { git = "https://github.com/paritytech/substrate", default-features = false , branch = "polkadot-v0.9.2" }
pallet-session = { git = "https://github.com/paritytech/substrate", default-features = false , branch = "polkadot-v0.9.2" }
pallet-society = { git = "https://github.com/paritytech/substrate", default-features = false , branch = "polkadot-v0.9.2" }
pallet-staking = { git = "https://github.com/paritytech/substrate", default-features = false , branch = "polkadot-v0.9.2" }
pallet-staking-reward-curve = { package = "pallet-staking-reward-curve", git = "https://github.com/paritytech/substrate", branch = "polkadot-v0.9.2" }
pallet-sudo = { git = "https://github.com/paritytech/substrate", default-features = false , branch = "polkadot-v0.9.2" }
pallet-timestamp = { git = "https://github.com/paritytech/substrate", default-features = false , branch = "polkadot-v0.9.2" }
pallet-transaction-payment = { git = "https://github.com/paritytech/substrate", default-features = false , branch = "polkadot-v0.9.2" }
pallet-transaction-payment-rpc-runtime-api = { git = "https://github.com/paritytech/substrate", default-features = false , branch = "polkadot-v0.9.2" }
pallet-treasury = { git = "https://github.com/paritytech/substrate", default-features = false , branch = "polkadot-v0.9.2" }
pallet-utility = { git = "https://github.com/paritytech/substrate", default-features = false , branch = "polkadot-v0.9.2" }
pallet-vesting = { git = "https://github.com/paritytech/substrate", default-features = false , branch = "polkadot-v0.9.2" }
pallet-xcm = { path = "../../xcm/pallet-xcm", default-features = false }

frame-benchmarking = { git = "https://github.com/paritytech/substrate", default-features = false, optional = true , branch = "polkadot-v0.9.2" }
frame-try-runtime = { git = "https://github.com/paritytech/substrate", default-features = false, optional = true , branch = "polkadot-v0.9.2" }
frame-system-benchmarking = { git = "https://github.com/paritytech/substrate", default-features = false, optional = true , branch = "polkadot-v0.9.2" }
pallet-offences-benchmarking = { git = "https://github.com/paritytech/substrate", default-features = false, optional = true , branch = "polkadot-v0.9.2" }
pallet-session-benchmarking = { git = "https://github.com/paritytech/substrate", default-features = false, optional = true , branch = "polkadot-v0.9.2" }
>>>>>>> f36bb820
hex-literal = { version = "0.3.1", optional = true }

runtime-common = { package = "polkadot-runtime-common", path = "../common", default-features = false }
primitives = { package = "polkadot-primitives", path = "../../primitives", default-features = false }
polkadot-parachain = { path = "../../parachain", default-features = false }
runtime-parachains = { package = "polkadot-runtime-parachains", path = "../parachains", default-features = false }

xcm = { package = "xcm", path = "../../xcm", default-features = false }
xcm-executor = { package = "xcm-executor", path = "../../xcm/xcm-executor", default-features = false }
xcm-builder = { package = "xcm-builder", path = "../../xcm/xcm-builder", default-features = false }

[dev-dependencies]
hex-literal = "0.3.1"
libsecp256k1 = "0.3.5"
tiny-keccak = "2.0.2"
<<<<<<< HEAD
keyring = { package = "sp-keyring", git = "https://github.com/paritytech/substrate", branch = "statemint" }
sp-trie = { git = "https://github.com/paritytech/substrate", branch = "statemint" }
=======
keyring = { package = "sp-keyring", git = "https://github.com/paritytech/substrate", branch = "polkadot-v0.9.2" }
sp-trie = { git = "https://github.com/paritytech/substrate", branch = "polkadot-v0.9.2" }
>>>>>>> f36bb820
serde_json = "1.0.61"

[build-dependencies]
substrate-wasm-builder = "3.0.0"

[features]
default = ["std"]
no_std = []
only-staking = []
std = [
	"authority-discovery-primitives/std",
	"bitvec/std",
	"primitives/std",
	"rustc-hex/std",
	"parity-scale-codec/std",
	"inherents/std",
	"sp-core/std",
	"polkadot-parachain/std",
	"sp-api/std",
	"tx-pool-api/std",
	"block-builder-api/std",
	"offchain-primitives/std",
	"sp-std/std",
	"sp-io/std",
	"frame-support/std",
	"pallet-authority-discovery/std",
	"pallet-authorship/std",
	"pallet-balances/std",
	"pallet-transaction-payment/std",
	"pallet-transaction-payment-rpc-runtime-api/std",
	"pallet-collective/std",
	"pallet-elections-phragmen/std",
	"pallet-election-provider-multi-phase/std",
	"pallet-democracy/std",
	"pallet-grandpa/std",
	"pallet-identity/std",
	"pallet-im-online/std",
	"pallet-indices/std",
	"pallet-membership/std",
	"pallet-mmr-primitives/std",
	"beefy-primitives/std",
	"pallet-multisig/std",
	"pallet-nicks/std",
	"pallet-offences/std",
	"pallet-proxy/std",
	"pallet-recovery/std",
	"pallet-scheduler/std",
	"pallet-session/std",
	"pallet-society/std",
	"pallet-staking/std",
	"pallet-sudo/std",
	"pallet-timestamp/std",
	"pallet-treasury/std",
	"pallet-utility/std",
	"pallet-vesting/std",
	"pallet-xcm/std",
	"pallet-babe/std",
	"pallet-randomness-collective-flip/std",
	"frame-executive/std",
	"sp-runtime/std",
	"sp-staking/std",
	"frame-system/std",
	"frame-system-rpc-runtime-api/std",
	"sp-version/std",
	"serde_derive",
	"serde/std",
	"log/std",
	"babe-primitives/std",
	"sp-session/std",
	"runtime-common/std",
	"runtime-parachains/std",
	"frame-try-runtime/std",
	"sp-npos-elections/std",
	"xcm/std",
	"xcm-executor/std",
	"xcm-builder/std",
]
runtime-benchmarks = [
	"runtime-common/runtime-benchmarks",
	"frame-benchmarking",
	"frame-support/runtime-benchmarks",
	"frame-system/runtime-benchmarks",
	"sp-runtime/runtime-benchmarks",
	"pallet-babe/runtime-benchmarks",
	"pallet-balances/runtime-benchmarks",
	"pallet-collective/runtime-benchmarks",
	"pallet-democracy/runtime-benchmarks",
	"pallet-elections-phragmen/runtime-benchmarks",
	"pallet-election-provider-multi-phase/runtime-benchmarks",
	"pallet-grandpa/runtime-benchmarks",
	"pallet-identity/runtime-benchmarks",
	"pallet-im-online/runtime-benchmarks",
	"pallet-indices/runtime-benchmarks",
	"pallet-multisig/runtime-benchmarks",
	"pallet-proxy/runtime-benchmarks",
	"pallet-scheduler/runtime-benchmarks",
	"pallet-society/runtime-benchmarks",
	"pallet-staking/runtime-benchmarks",
	"pallet-timestamp/runtime-benchmarks",
	"pallet-treasury/runtime-benchmarks",
	"pallet-utility/runtime-benchmarks",
	"pallet-vesting/runtime-benchmarks",
	"pallet-offences-benchmarking",
	"pallet-session-benchmarking",
	"pallet-xcm/runtime-benchmarks",
	"frame-system-benchmarking",
	"hex-literal",
	"xcm-builder/runtime-benchmarks",
]
try-runtime = [
	"frame-executive/try-runtime",
	"frame-system/try-runtime",
	"frame-try-runtime",
	"pallet-authorship/try-runtime",
	"pallet-authority-discovery/try-runtime",
	"pallet-balances/try-runtime",
	"pallet-transaction-payment/try-runtime",
	"pallet-collective/try-runtime",
	"pallet-elections-phragmen/try-runtime",
	"pallet-election-provider-multi-phase/try-runtime",
	"pallet-democracy/try-runtime",
	"pallet-grandpa/try-runtime",
	"pallet-identity/try-runtime",
	"pallet-im-online/try-runtime",
	"pallet-indices/try-runtime",
	"pallet-membership/try-runtime",
	"pallet-multisig/try-runtime",
	"pallet-nicks/try-runtime",
	"pallet-offences/try-runtime",
	"pallet-proxy/try-runtime",
	"pallet-recovery/try-runtime",
	"pallet-scheduler/try-runtime",
	"pallet-session/try-runtime",
	"pallet-society/try-runtime",
	"pallet-staking/try-runtime",
	"pallet-sudo/try-runtime",
	"pallet-timestamp/try-runtime",
	"pallet-treasury/try-runtime",
	"pallet-utility/try-runtime",
	"pallet-vesting/try-runtime",
	"pallet-babe/try-runtime",
	"pallet-randomness-collective-flip/try-runtime",
	"runtime-common/try-runtime",
]
# When enabled, the runtime api will not be build.
#
# This is required by Cumulus to access certain types of the
# runtime without clashing with the runtime api exported functions
# in WASM.
disable-runtime-api = []<|MERGE_RESOLUTION|>--- conflicted
+++ resolved
@@ -15,7 +15,6 @@
 smallvec = "1.6.1"
 static_assertions = "1.1.0"
 
-<<<<<<< HEAD
 authority-discovery-primitives = { package = "sp-authority-discovery", git = "https://github.com/paritytech/substrate", branch = "statemint", default-features = false }
 babe-primitives = { package = "sp-consensus-babe", git = "https://github.com/paritytech/substrate", branch = "statemint", default-features = false }
 beefy-primitives = { git = "https://github.com/paritytech/grandpa-bridge-gadget", branch = "statemint", default-features = false }
@@ -78,68 +77,6 @@
 frame-system-benchmarking = { git = "https://github.com/paritytech/substrate", branch = "statemint", default-features = false, optional = true }
 pallet-offences-benchmarking = { git = "https://github.com/paritytech/substrate", branch = "statemint", default-features = false, optional = true }
 pallet-session-benchmarking = { git = "https://github.com/paritytech/substrate", branch = "statemint", default-features = false, optional = true }
-=======
-authority-discovery-primitives = { package = "sp-authority-discovery", git = "https://github.com/paritytech/substrate", default-features = false , branch = "polkadot-v0.9.2" }
-babe-primitives = { package = "sp-consensus-babe", git = "https://github.com/paritytech/substrate", default-features = false , branch = "polkadot-v0.9.2" }
-beefy-primitives = { git = "https://github.com/paritytech/grandpa-bridge-gadget", default-features = false , branch = "polkadot-v0.9.2" }
-inherents = { package = "sp-inherents", git = "https://github.com/paritytech/substrate", default-features = false , branch = "polkadot-v0.9.2" }
-offchain-primitives = { package = "sp-offchain", git = "https://github.com/paritytech/substrate", default-features = false , branch = "polkadot-v0.9.2" }
-sp-api = { git = "https://github.com/paritytech/substrate", default-features = false , branch = "polkadot-v0.9.2" }
-sp-std = { package = "sp-std", git = "https://github.com/paritytech/substrate", default-features = false , branch = "polkadot-v0.9.2" }
-sp-io = { git = "https://github.com/paritytech/substrate", default-features = false , branch = "polkadot-v0.9.2" }
-sp-runtime = { git = "https://github.com/paritytech/substrate", default-features = false , branch = "polkadot-v0.9.2" }
-sp-staking = { git = "https://github.com/paritytech/substrate", default-features = false , branch = "polkadot-v0.9.2" }
-sp-core = { git = "https://github.com/paritytech/substrate", default-features = false , branch = "polkadot-v0.9.2" }
-sp-session = { git = "https://github.com/paritytech/substrate", default-features = false , branch = "polkadot-v0.9.2" }
-sp-version = { git = "https://github.com/paritytech/substrate", default-features = false , branch = "polkadot-v0.9.2" }
-tx-pool-api = { package = "sp-transaction-pool", git = "https://github.com/paritytech/substrate", default-features = false , branch = "polkadot-v0.9.2" }
-block-builder-api = { package = "sp-block-builder", git = "https://github.com/paritytech/substrate", default-features = false , branch = "polkadot-v0.9.2" }
-sp-npos-elections = { git = "https://github.com/paritytech/substrate", default-features = false , branch = "polkadot-v0.9.2" }
-
-frame-executive = { git = "https://github.com/paritytech/substrate", default-features = false , branch = "polkadot-v0.9.2" }
-frame-support = { git = "https://github.com/paritytech/substrate", default-features = false , branch = "polkadot-v0.9.2" }
-frame-system = {git = "https://github.com/paritytech/substrate", default-features = false , branch = "polkadot-v0.9.2" }
-frame-system-rpc-runtime-api = { git = "https://github.com/paritytech/substrate", default-features = false , branch = "polkadot-v0.9.2" }
-pallet-authority-discovery = { git = "https://github.com/paritytech/substrate", default-features = false , branch = "polkadot-v0.9.2" }
-pallet-authorship = { git = "https://github.com/paritytech/substrate", default-features = false , branch = "polkadot-v0.9.2" }
-pallet-babe = { git = "https://github.com/paritytech/substrate", default-features = false , branch = "polkadot-v0.9.2" }
-pallet-balances = { git = "https://github.com/paritytech/substrate", default-features = false , branch = "polkadot-v0.9.2" }
-pallet-collective = { git = "https://github.com/paritytech/substrate", default-features = false , branch = "polkadot-v0.9.2" }
-pallet-democracy = { git = "https://github.com/paritytech/substrate", default-features = false , branch = "polkadot-v0.9.2" }
-pallet-elections-phragmen = { package = "pallet-elections-phragmen", git = "https://github.com/paritytech/substrate", default-features = false , branch = "polkadot-v0.9.2" }
-pallet-election-provider-multi-phase = { git = "https://github.com/paritytech/substrate", default-features = false , branch = "polkadot-v0.9.2" }
-pallet-grandpa = { git = "https://github.com/paritytech/substrate", default-features = false , branch = "polkadot-v0.9.2" }
-pallet-identity = { git = "https://github.com/paritytech/substrate", default-features = false , branch = "polkadot-v0.9.2" }
-pallet-im-online = { git = "https://github.com/paritytech/substrate", default-features = false , branch = "polkadot-v0.9.2" }
-pallet-indices = { git = "https://github.com/paritytech/substrate", default-features = false , branch = "polkadot-v0.9.2" }
-pallet-membership = { git = "https://github.com/paritytech/substrate", default-features = false , branch = "polkadot-v0.9.2" }
-pallet-mmr-primitives = { git = "https://github.com/paritytech/substrate", default-features = false , branch = "polkadot-v0.9.2" }
-pallet-multisig = { git = "https://github.com/paritytech/substrate", default-features = false , branch = "polkadot-v0.9.2" }
-pallet-nicks = { git = "https://github.com/paritytech/substrate", default-features = false , branch = "polkadot-v0.9.2" }
-pallet-offences = { git = "https://github.com/paritytech/substrate", default-features = false , branch = "polkadot-v0.9.2" }
-pallet-proxy = { git = "https://github.com/paritytech/substrate", default-features = false , branch = "polkadot-v0.9.2" }
-pallet-randomness-collective-flip = { git = "https://github.com/paritytech/substrate", default-features = false , branch = "polkadot-v0.9.2" }
-pallet-recovery = { git = "https://github.com/paritytech/substrate", default-features = false , branch = "polkadot-v0.9.2" }
-pallet-scheduler = { git = "https://github.com/paritytech/substrate", default-features = false , branch = "polkadot-v0.9.2" }
-pallet-session = { git = "https://github.com/paritytech/substrate", default-features = false , branch = "polkadot-v0.9.2" }
-pallet-society = { git = "https://github.com/paritytech/substrate", default-features = false , branch = "polkadot-v0.9.2" }
-pallet-staking = { git = "https://github.com/paritytech/substrate", default-features = false , branch = "polkadot-v0.9.2" }
-pallet-staking-reward-curve = { package = "pallet-staking-reward-curve", git = "https://github.com/paritytech/substrate", branch = "polkadot-v0.9.2" }
-pallet-sudo = { git = "https://github.com/paritytech/substrate", default-features = false , branch = "polkadot-v0.9.2" }
-pallet-timestamp = { git = "https://github.com/paritytech/substrate", default-features = false , branch = "polkadot-v0.9.2" }
-pallet-transaction-payment = { git = "https://github.com/paritytech/substrate", default-features = false , branch = "polkadot-v0.9.2" }
-pallet-transaction-payment-rpc-runtime-api = { git = "https://github.com/paritytech/substrate", default-features = false , branch = "polkadot-v0.9.2" }
-pallet-treasury = { git = "https://github.com/paritytech/substrate", default-features = false , branch = "polkadot-v0.9.2" }
-pallet-utility = { git = "https://github.com/paritytech/substrate", default-features = false , branch = "polkadot-v0.9.2" }
-pallet-vesting = { git = "https://github.com/paritytech/substrate", default-features = false , branch = "polkadot-v0.9.2" }
-pallet-xcm = { path = "../../xcm/pallet-xcm", default-features = false }
-
-frame-benchmarking = { git = "https://github.com/paritytech/substrate", default-features = false, optional = true , branch = "polkadot-v0.9.2" }
-frame-try-runtime = { git = "https://github.com/paritytech/substrate", default-features = false, optional = true , branch = "polkadot-v0.9.2" }
-frame-system-benchmarking = { git = "https://github.com/paritytech/substrate", default-features = false, optional = true , branch = "polkadot-v0.9.2" }
-pallet-offences-benchmarking = { git = "https://github.com/paritytech/substrate", default-features = false, optional = true , branch = "polkadot-v0.9.2" }
-pallet-session-benchmarking = { git = "https://github.com/paritytech/substrate", default-features = false, optional = true , branch = "polkadot-v0.9.2" }
->>>>>>> f36bb820
 hex-literal = { version = "0.3.1", optional = true }
 
 runtime-common = { package = "polkadot-runtime-common", path = "../common", default-features = false }
@@ -155,13 +92,8 @@
 hex-literal = "0.3.1"
 libsecp256k1 = "0.3.5"
 tiny-keccak = "2.0.2"
-<<<<<<< HEAD
 keyring = { package = "sp-keyring", git = "https://github.com/paritytech/substrate", branch = "statemint" }
 sp-trie = { git = "https://github.com/paritytech/substrate", branch = "statemint" }
-=======
-keyring = { package = "sp-keyring", git = "https://github.com/paritytech/substrate", branch = "polkadot-v0.9.2" }
-sp-trie = { git = "https://github.com/paritytech/substrate", branch = "polkadot-v0.9.2" }
->>>>>>> f36bb820
 serde_json = "1.0.61"
 
 [build-dependencies]
