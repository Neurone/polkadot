--- conflicted
+++ resolved
@@ -8,13 +8,8 @@
 paste = "1.0"
 enumn = "0.1.3"
 parity-scale-codec = { version = "2.0.0", default-features = false, features = ["derive"] }
-<<<<<<< HEAD
 sp-std = { package = "sp-std", git = "https://github.com/paritytech/substrate", branch = "statemint", default-features = false }
 sp-runtime = { git = "https://github.com/paritytech/substrate", branch = "statemint", default-features = false }
-=======
-sp-std = { package = "sp-std", git = "https://github.com/paritytech/substrate", default-features = false , branch = "polkadot-v0.9.2" }
-sp-runtime = { git = "https://github.com/paritytech/substrate", default-features = false , branch = "polkadot-v0.9.2" }
->>>>>>> f36bb820
 
 [features]
 default = ["std"]
