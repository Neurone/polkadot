[package]
name = "polkadot-runtime-common"
version = "0.9.2"
authors = ["Parity Technologies <admin@parity.io>"]
edition = "2018"

[dependencies]
impl-trait-for-tuples = "0.2.0"
bitvec = { version = "0.20.1", default-features = false, features = ["alloc"] }
parity-scale-codec = { version = "2.0.0", default-features = false, features = ["derive"] }
log = { version = "0.4.13", default-features = false }
rustc-hex = { version = "2.1.0", default-features = false }
serde = { version = "1.0.123", default-features = false }
serde_derive = { version = "1.0.117", optional = true }
static_assertions = "1.1.0"

<<<<<<< HEAD
beefy-primitives = { git = "https://github.com/paritytech/grandpa-bridge-gadget", branch = "statemint", default-features = false }
sp-api = { git = "https://github.com/paritytech/substrate", branch = "statemint", default-features = false }
inherents = { package = "sp-inherents", git = "https://github.com/paritytech/substrate", branch = "statemint", default-features = false }
sp-std = { package = "sp-std", git = "https://github.com/paritytech/substrate", branch = "statemint", default-features = false }
sp-io = { git = "https://github.com/paritytech/substrate", branch = "statemint", default-features = false }
sp-runtime = { git = "https://github.com/paritytech/substrate", branch = "statemint", default-features = false }
sp-session = { git = "https://github.com/paritytech/substrate", branch = "statemint", default-features = false }
sp-staking = { git = "https://github.com/paritytech/substrate", branch = "statemint", default-features = false }
sp-core = { git = "https://github.com/paritytech/substrate", branch = "statemint", default-features = false }

pallet-authorship = { git = "https://github.com/paritytech/substrate", branch = "statemint", default-features = false }
pallet-balances = { git = "https://github.com/paritytech/substrate", branch = "statemint", default-features = false }
pallet-session = { git = "https://github.com/paritytech/substrate", branch = "statemint", default-features = false }
frame-support = { git = "https://github.com/paritytech/substrate", branch = "statemint", default-features = false }
pallet-staking = { git = "https://github.com/paritytech/substrate", branch = "statemint", default-features = false }
frame-system = {git = "https://github.com/paritytech/substrate", branch = "statemint", default-features = false }
pallet-timestamp = { git = "https://github.com/paritytech/substrate", branch = "statemint", default-features = false }
pallet-vesting = { git = "https://github.com/paritytech/substrate", branch = "statemint", default-features = false }
pallet-offences = { git = "https://github.com/paritytech/substrate", branch = "statemint", default-features = false }
pallet-transaction-payment = { git = "https://github.com/paritytech/substrate", branch = "statemint", default-features = false }
pallet-treasury = { git = "https://github.com/paritytech/substrate", branch = "statemint", default-features = false }

pallet-beefy = { git = "https://github.com/paritytech/grandpa-bridge-gadget", branch = "statemint", default-features = false }
pallet-mmr = { git = "https://github.com/paritytech/substrate", branch = "statemint", default-features = false }

frame-benchmarking = { git = "https://github.com/paritytech/substrate", branch = "statemint", default-features = false, optional = true }
pallet-babe = { git = "https://github.com/paritytech/substrate", branch = "statemint", default-features=false, optional = true }
=======
beefy-primitives = { git = "https://github.com/paritytech/grandpa-bridge-gadget", default-features = false , branch = "polkadot-v0.9.2" }
sp-api = { git = "https://github.com/paritytech/substrate", default-features = false , branch = "polkadot-v0.9.2" }
inherents = { package = "sp-inherents", git = "https://github.com/paritytech/substrate", default-features = false , branch = "polkadot-v0.9.2" }
sp-std = { package = "sp-std", git = "https://github.com/paritytech/substrate", default-features = false , branch = "polkadot-v0.9.2" }
sp-io = { git = "https://github.com/paritytech/substrate", default-features = false , branch = "polkadot-v0.9.2" }
sp-runtime = { git = "https://github.com/paritytech/substrate", default-features = false , branch = "polkadot-v0.9.2" }
sp-session = { git = "https://github.com/paritytech/substrate", default-features = false , branch = "polkadot-v0.9.2" }
sp-staking = { git = "https://github.com/paritytech/substrate", default-features = false , branch = "polkadot-v0.9.2" }
sp-core = { git = "https://github.com/paritytech/substrate", default-features = false , branch = "polkadot-v0.9.2" }

pallet-authorship = { git = "https://github.com/paritytech/substrate", default-features = false , branch = "polkadot-v0.9.2" }
pallet-balances = { git = "https://github.com/paritytech/substrate", default-features = false , branch = "polkadot-v0.9.2" }
pallet-session = { git = "https://github.com/paritytech/substrate", default-features = false , branch = "polkadot-v0.9.2" }
frame-support = { git = "https://github.com/paritytech/substrate", default-features = false , branch = "polkadot-v0.9.2" }
pallet-staking = { git = "https://github.com/paritytech/substrate", default-features = false , branch = "polkadot-v0.9.2" }
frame-system = {git = "https://github.com/paritytech/substrate", default-features = false , branch = "polkadot-v0.9.2" }
pallet-timestamp = { git = "https://github.com/paritytech/substrate", default-features = false , branch = "polkadot-v0.9.2" }
pallet-vesting = { git = "https://github.com/paritytech/substrate", default-features = false , branch = "polkadot-v0.9.2" }
pallet-offences = { git = "https://github.com/paritytech/substrate", default-features = false , branch = "polkadot-v0.9.2" }
pallet-transaction-payment = { git = "https://github.com/paritytech/substrate", default-features = false , branch = "polkadot-v0.9.2" }
pallet-treasury = { git = "https://github.com/paritytech/substrate", default-features = false , branch = "polkadot-v0.9.2" }

pallet-beefy = { git = "https://github.com/paritytech/grandpa-bridge-gadget", default-features = false , branch = "polkadot-v0.9.2" }
pallet-mmr = { git = "https://github.com/paritytech/substrate", default-features = false , branch = "polkadot-v0.9.2" }

frame-benchmarking = { git = "https://github.com/paritytech/substrate", default-features = false, optional = true , branch = "polkadot-v0.9.2" }
pallet-babe = { git = "https://github.com/paritytech/substrate", default-features=false, optional = true , branch = "polkadot-v0.9.2" }
>>>>>>> f36bb820

primitives = { package = "polkadot-primitives", path = "../../primitives", default-features = false }
libsecp256k1 = { version = "0.3.5", default-features = false }
runtime-parachains = { package = "polkadot-runtime-parachains", path = "../parachains", default-features = false }

slot-range-helper = { path = "slot_range_helper", default-features = false }
xcm = { path = "../../xcm", default-features = false }

[dev-dependencies]
hex-literal = "0.3.1"
<<<<<<< HEAD
keyring = { package = "sp-keyring", git = "https://github.com/paritytech/substrate", branch = "statemint" }
sp-trie = { git = "https://github.com/paritytech/substrate", branch = "statemint" }
sp-application-crypto = { git = "https://github.com/paritytech/substrate", branch = "statemint" }
frame-support-test = { git = "https://github.com/paritytech/substrate", branch = "statemint" }
pallet-babe = { git = "https://github.com/paritytech/substrate", branch = "statemint" }
pallet-randomness-collective-flip = { git = "https://github.com/paritytech/substrate", branch = "statemint" }
pallet-staking-reward-curve = { git = "https://github.com/paritytech/substrate", branch = "statemint" }
pallet-treasury = { git = "https://github.com/paritytech/substrate", branch = "statemint" }
sp-keystore = { git = "https://github.com/paritytech/substrate", branch = "statemint" }
=======
keyring = { package = "sp-keyring", git = "https://github.com/paritytech/substrate", branch = "polkadot-v0.9.2" }
sp-trie = { git = "https://github.com/paritytech/substrate", branch = "polkadot-v0.9.2" }
sp-application-crypto = { git = "https://github.com/paritytech/substrate", branch = "polkadot-v0.9.2" }
frame-support-test = { git = "https://github.com/paritytech/substrate", branch = "polkadot-v0.9.2" }
pallet-babe = { git = "https://github.com/paritytech/substrate", branch = "polkadot-v0.9.2" }
pallet-randomness-collective-flip = { git = "https://github.com/paritytech/substrate", branch = "polkadot-v0.9.2" }
pallet-staking-reward-curve = { git = "https://github.com/paritytech/substrate", branch = "polkadot-v0.9.2" }
pallet-treasury = { git = "https://github.com/paritytech/substrate", branch = "polkadot-v0.9.2" }
sp-keystore = { git = "https://github.com/paritytech/substrate", branch = "polkadot-v0.9.2" }
>>>>>>> f36bb820
trie-db = "0.22.3"
serde_json = "1.0.61"
libsecp256k1 = "0.3.5"

[features]
default = ["std"]
no_std = []
std = [
	"beefy-primitives/std",
	"bitvec/std",
	"parity-scale-codec/std",
	"log/std",
	"rustc-hex/std",
	"serde_derive",
	"serde/std",
	"primitives/std",
	"inherents/std",
	"sp-core/std",
	"sp-api/std",
	"sp-std/std",
	"sp-io/std",
	"frame-support/std",
	"pallet-authorship/std",
	"pallet-balances/std",
	"pallet-beefy/std",
	"pallet-mmr/std",
	"pallet-session/std",
	"pallet-staking/std",
	"pallet-timestamp/std",
	"pallet-vesting/std",
	"pallet-transaction-payment/std",
	"pallet-treasury/std",
	"slot-range-helper/std",
	"sp-runtime/std",
	"sp-session/std",
	"sp-staking/std",
	"frame-system/std",
	"libsecp256k1/std",
	"runtime-parachains/std",
	"xcm/std",
]
runtime-benchmarks = [
	"libsecp256k1/hmac",
	"frame-benchmarking",
	"frame-support/runtime-benchmarks",
	"frame-system/runtime-benchmarks",
	"runtime-parachains/runtime-benchmarks",
	"pallet-babe/runtime-benchmarks",
]
try-runtime = [
	"runtime-parachains/try-runtime",
	"pallet-authorship/try-runtime",
	"pallet-balances/try-runtime",
	"pallet-session/try-runtime",
	"pallet-staking/try-runtime",
	"pallet-timestamp/try-runtime",
	"pallet-vesting/try-runtime",
	"pallet-transaction-payment/try-runtime",
	"pallet-treasury/try-runtime",
]<|MERGE_RESOLUTION|>--- conflicted
+++ resolved
@@ -14,7 +14,6 @@
 serde_derive = { version = "1.0.117", optional = true }
 static_assertions = "1.1.0"
 
-<<<<<<< HEAD
 beefy-primitives = { git = "https://github.com/paritytech/grandpa-bridge-gadget", branch = "statemint", default-features = false }
 sp-api = { git = "https://github.com/paritytech/substrate", branch = "statemint", default-features = false }
 inherents = { package = "sp-inherents", git = "https://github.com/paritytech/substrate", branch = "statemint", default-features = false }
@@ -42,35 +41,6 @@
 
 frame-benchmarking = { git = "https://github.com/paritytech/substrate", branch = "statemint", default-features = false, optional = true }
 pallet-babe = { git = "https://github.com/paritytech/substrate", branch = "statemint", default-features=false, optional = true }
-=======
-beefy-primitives = { git = "https://github.com/paritytech/grandpa-bridge-gadget", default-features = false , branch = "polkadot-v0.9.2" }
-sp-api = { git = "https://github.com/paritytech/substrate", default-features = false , branch = "polkadot-v0.9.2" }
-inherents = { package = "sp-inherents", git = "https://github.com/paritytech/substrate", default-features = false , branch = "polkadot-v0.9.2" }
-sp-std = { package = "sp-std", git = "https://github.com/paritytech/substrate", default-features = false , branch = "polkadot-v0.9.2" }
-sp-io = { git = "https://github.com/paritytech/substrate", default-features = false , branch = "polkadot-v0.9.2" }
-sp-runtime = { git = "https://github.com/paritytech/substrate", default-features = false , branch = "polkadot-v0.9.2" }
-sp-session = { git = "https://github.com/paritytech/substrate", default-features = false , branch = "polkadot-v0.9.2" }
-sp-staking = { git = "https://github.com/paritytech/substrate", default-features = false , branch = "polkadot-v0.9.2" }
-sp-core = { git = "https://github.com/paritytech/substrate", default-features = false , branch = "polkadot-v0.9.2" }
-
-pallet-authorship = { git = "https://github.com/paritytech/substrate", default-features = false , branch = "polkadot-v0.9.2" }
-pallet-balances = { git = "https://github.com/paritytech/substrate", default-features = false , branch = "polkadot-v0.9.2" }
-pallet-session = { git = "https://github.com/paritytech/substrate", default-features = false , branch = "polkadot-v0.9.2" }
-frame-support = { git = "https://github.com/paritytech/substrate", default-features = false , branch = "polkadot-v0.9.2" }
-pallet-staking = { git = "https://github.com/paritytech/substrate", default-features = false , branch = "polkadot-v0.9.2" }
-frame-system = {git = "https://github.com/paritytech/substrate", default-features = false , branch = "polkadot-v0.9.2" }
-pallet-timestamp = { git = "https://github.com/paritytech/substrate", default-features = false , branch = "polkadot-v0.9.2" }
-pallet-vesting = { git = "https://github.com/paritytech/substrate", default-features = false , branch = "polkadot-v0.9.2" }
-pallet-offences = { git = "https://github.com/paritytech/substrate", default-features = false , branch = "polkadot-v0.9.2" }
-pallet-transaction-payment = { git = "https://github.com/paritytech/substrate", default-features = false , branch = "polkadot-v0.9.2" }
-pallet-treasury = { git = "https://github.com/paritytech/substrate", default-features = false , branch = "polkadot-v0.9.2" }
-
-pallet-beefy = { git = "https://github.com/paritytech/grandpa-bridge-gadget", default-features = false , branch = "polkadot-v0.9.2" }
-pallet-mmr = { git = "https://github.com/paritytech/substrate", default-features = false , branch = "polkadot-v0.9.2" }
-
-frame-benchmarking = { git = "https://github.com/paritytech/substrate", default-features = false, optional = true , branch = "polkadot-v0.9.2" }
-pallet-babe = { git = "https://github.com/paritytech/substrate", default-features=false, optional = true , branch = "polkadot-v0.9.2" }
->>>>>>> f36bb820
 
 primitives = { package = "polkadot-primitives", path = "../../primitives", default-features = false }
 libsecp256k1 = { version = "0.3.5", default-features = false }
@@ -81,7 +51,6 @@
 
 [dev-dependencies]
 hex-literal = "0.3.1"
-<<<<<<< HEAD
 keyring = { package = "sp-keyring", git = "https://github.com/paritytech/substrate", branch = "statemint" }
 sp-trie = { git = "https://github.com/paritytech/substrate", branch = "statemint" }
 sp-application-crypto = { git = "https://github.com/paritytech/substrate", branch = "statemint" }
@@ -91,17 +60,6 @@
 pallet-staking-reward-curve = { git = "https://github.com/paritytech/substrate", branch = "statemint" }
 pallet-treasury = { git = "https://github.com/paritytech/substrate", branch = "statemint" }
 sp-keystore = { git = "https://github.com/paritytech/substrate", branch = "statemint" }
-=======
-keyring = { package = "sp-keyring", git = "https://github.com/paritytech/substrate", branch = "polkadot-v0.9.2" }
-sp-trie = { git = "https://github.com/paritytech/substrate", branch = "polkadot-v0.9.2" }
-sp-application-crypto = { git = "https://github.com/paritytech/substrate", branch = "polkadot-v0.9.2" }
-frame-support-test = { git = "https://github.com/paritytech/substrate", branch = "polkadot-v0.9.2" }
-pallet-babe = { git = "https://github.com/paritytech/substrate", branch = "polkadot-v0.9.2" }
-pallet-randomness-collective-flip = { git = "https://github.com/paritytech/substrate", branch = "polkadot-v0.9.2" }
-pallet-staking-reward-curve = { git = "https://github.com/paritytech/substrate", branch = "polkadot-v0.9.2" }
-pallet-treasury = { git = "https://github.com/paritytech/substrate", branch = "polkadot-v0.9.2" }
-sp-keystore = { git = "https://github.com/paritytech/substrate", branch = "polkadot-v0.9.2" }
->>>>>>> f36bb820
 trie-db = "0.22.3"
 serde_json = "1.0.61"
 libsecp256k1 = "0.3.5"
