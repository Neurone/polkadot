--- conflicted
+++ resolved
@@ -32,14 +32,8 @@
 	SessionInfo as SessionInfoData,
 };
 use runtime_common::{
-<<<<<<< HEAD
 	mmr,
-	SlowAdjustingFeeUpdate,
-	impls::ToAuthor,
-	BlockHashCount, BlockWeights, BlockLength, RocksDbWeight, OffchainSolutionWeightLimit,
-=======
 	SlowAdjustingFeeUpdate, impls::ToAuthor, BlockHashCount, BlockWeights, BlockLength, RocksDbWeight,
->>>>>>> cafe755f
 };
 use runtime_parachains::{
 	self,
@@ -50,12 +44,8 @@
 };
 use sp_runtime::{
 	create_runtime_str, generic, impl_opaque_keys,
-<<<<<<< HEAD
-	ApplyExtrinsicResult, KeyTypeId, Perbill, curve::PiecewiseLinear,
+	ApplyExtrinsicResult, KeyTypeId, Perbill,
 	generic::DigestItem,
-=======
-	ApplyExtrinsicResult, KeyTypeId, Perbill,
->>>>>>> cafe755f
 	transaction_validity::{TransactionValidity, TransactionSource, TransactionPriority},
 	traits::{
 		self, BlakeTwo256, Keccak256, Block as BlockT, OpaqueKeys, IdentityLookup,
@@ -217,15 +207,13 @@
 		// Sudo
 		Sudo: pallet_sudo::{Module, Call, Storage, Event<T>, Config<T>},
 
-<<<<<<< HEAD
+		// Propose parachain pallet.
+		ProposeParachain: propose_parachain::{Module, Call, Storage, Event},
+
 		// Bridges support.
 		Mmr: pallet_mmr::{Module, Call, Storage},
 		MmrLeaf: mmr::{Module},
 		Beefy: pallet_beefy::{Module, Config<T>},
-=======
-		// Propose parachain pallet.
-		ProposeParachain: propose_parachain::{Module, Call, Storage, Event},
->>>>>>> cafe755f
 	}
 }
 
@@ -606,7 +594,6 @@
 	type Call = Call;
 }
 
-<<<<<<< HEAD
 impl pallet_beefy::Config for Runtime {
 	type AuthorityId = BeefyId;
 }
@@ -632,7 +619,8 @@
 		);
 		<frame_system::Module<Runtime>>::deposit_log(digest);
 	}
-=======
+}
+
 /// Priviledged origin used by propose parachain.
 pub struct PriviledgedOrigin;
 
@@ -666,7 +654,6 @@
 	type MaxNameLength = MaxNameLength;
 	type ProposeDeposit = ProposeDeposit;
 	type PriviledgedOrigin = EnsureOneOf<AccountId, EnsureRoot<AccountId>, PriviledgedOrigin>;
->>>>>>> cafe755f
 }
 
 #[cfg(not(feature = "disable-runtime-api"))]
