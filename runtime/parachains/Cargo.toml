--- conflicted
+++ resolved
@@ -12,7 +12,6 @@
 serde = { version = "1.0.123", features = [ "derive" ], optional = true }
 derive_more = "0.99.11"
 
-<<<<<<< HEAD
 sp-api = { git = "https://github.com/paritytech/substrate", branch = "statemint", default-features = false }
 inherents = { package = "sp-inherents", git = "https://github.com/paritytech/substrate", branch = "statemint", default-features = false }
 sp-std = { package = "sp-std", git = "https://github.com/paritytech/substrate", branch = "statemint", default-features = false }
@@ -34,29 +33,6 @@
 pallet-vesting = { git = "https://github.com/paritytech/substrate", branch = "statemint", default-features = false }
 pallet-offences = { git = "https://github.com/paritytech/substrate", branch = "statemint", default-features = false }
 frame-benchmarking = { git = "https://github.com/paritytech/substrate", branch = "statemint", default-features = false, optional = true }
-=======
-sp-api = { git = "https://github.com/paritytech/substrate", default-features = false , branch = "polkadot-v0.9.2" }
-inherents = { package = "sp-inherents", git = "https://github.com/paritytech/substrate", default-features = false , branch = "polkadot-v0.9.2" }
-sp-std = { package = "sp-std", git = "https://github.com/paritytech/substrate", default-features = false , branch = "polkadot-v0.9.2" }
-sp-io = { git = "https://github.com/paritytech/substrate", default-features = false , branch = "polkadot-v0.9.2" }
-sp-runtime = { git = "https://github.com/paritytech/substrate", default-features = false , branch = "polkadot-v0.9.2" }
-sp-session = { git = "https://github.com/paritytech/substrate", default-features = false , branch = "polkadot-v0.9.2" }
-sp-staking = { git = "https://github.com/paritytech/substrate", default-features = false , branch = "polkadot-v0.9.2" }
-sp-core = { git = "https://github.com/paritytech/substrate", default-features = false , branch = "polkadot-v0.9.2" }
-sp-keystore = { git = "https://github.com/paritytech/substrate", optional = true , branch = "polkadot-v0.9.2" }
-
-pallet-authority-discovery = { git = "https://github.com/paritytech/substrate", default-features = false , branch = "polkadot-v0.9.2" }
-pallet-authorship = { git = "https://github.com/paritytech/substrate", default-features = false , branch = "polkadot-v0.9.2" }
-pallet-balances = { git = "https://github.com/paritytech/substrate", default-features = false , branch = "polkadot-v0.9.2" }
-pallet-session = { git = "https://github.com/paritytech/substrate", default-features = false , branch = "polkadot-v0.9.2" }
-frame-support = { git = "https://github.com/paritytech/substrate", default-features = false , branch = "polkadot-v0.9.2" }
-pallet-staking = { git = "https://github.com/paritytech/substrate", default-features = false , branch = "polkadot-v0.9.2" }
-frame-system = {git = "https://github.com/paritytech/substrate", default-features = false , branch = "polkadot-v0.9.2" }
-pallet-timestamp = { git = "https://github.com/paritytech/substrate", default-features = false , branch = "polkadot-v0.9.2" }
-pallet-vesting = { git = "https://github.com/paritytech/substrate", default-features = false , branch = "polkadot-v0.9.2" }
-pallet-offences = { git = "https://github.com/paritytech/substrate", default-features = false , branch = "polkadot-v0.9.2" }
-frame-benchmarking = { git = "https://github.com/paritytech/substrate", default-features = false, optional = true , branch = "polkadot-v0.9.2" }
->>>>>>> f36bb820
 
 xcm = { package = "xcm", path = "../../xcm", default-features = false }
 xcm-executor = { package = "xcm-executor", path = "../../xcm/xcm-executor", default-features = false }
@@ -69,7 +45,6 @@
 [dev-dependencies]
 futures = "0.3.12"
 hex-literal = "0.3.1"
-<<<<<<< HEAD
 keyring = { package = "sp-keyring", git = "https://github.com/paritytech/substrate", branch = "statemint" }
 sp-trie = { git = "https://github.com/paritytech/substrate", branch = "statemint" }
 pallet-babe = { git = "https://github.com/paritytech/substrate", branch = "statemint" }
@@ -82,20 +57,6 @@
 libsecp256k1 = "0.3.5"
 sp-version = { git = "https://github.com/paritytech/substrate", branch = "statemint", default-features = false }
 sc-keystore = { git = "https://github.com/paritytech/substrate", branch = "statemint" }
-=======
-keyring = { package = "sp-keyring", git = "https://github.com/paritytech/substrate", branch = "polkadot-v0.9.2" }
-sp-trie = { git = "https://github.com/paritytech/substrate", branch = "polkadot-v0.9.2" }
-pallet-babe = { git = "https://github.com/paritytech/substrate", branch = "polkadot-v0.9.2" }
-sp-application-crypto = { git = "https://github.com/paritytech/substrate", branch = "polkadot-v0.9.2" }
-pallet-randomness-collective-flip = { git = "https://github.com/paritytech/substrate", branch = "polkadot-v0.9.2" }
-pallet-staking-reward-curve = { git = "https://github.com/paritytech/substrate", branch = "polkadot-v0.9.2" }
-pallet-treasury = { git = "https://github.com/paritytech/substrate", branch = "polkadot-v0.9.2" }
-frame-support-test = { git = "https://github.com/paritytech/substrate", branch = "polkadot-v0.9.2" }
-serde_json = "1.0.61"
-libsecp256k1 = "0.3.5"
-sp-version = { git = "https://github.com/paritytech/substrate", default-features = false , branch = "polkadot-v0.9.2" }
-sc-keystore = { git = "https://github.com/paritytech/substrate", branch = "polkadot-v0.9.2" }
->>>>>>> f36bb820
 
 
 [features]
